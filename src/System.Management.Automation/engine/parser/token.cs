--- conflicted
+++ resolved
@@ -1062,14 +1062,9 @@
             /*                  Shl */ "-shl",
             /*                  Shr */ "-shr",
             /*                Colon */ ":",
-<<<<<<< HEAD
+            /*         QuestionMark */ "?",
           /* QuestionQuestionEquals */ "??=",
             /*     QuestionQuestion */ "??",
-=======
-            /*         QuestionMark */ "?",
-            /*    Reserved slot 3   */ string.Empty,
->>>>>>> 54fd7d80
-            /*    Reserved slot 4   */ string.Empty,
             /*    Reserved slot 5   */ string.Empty,
             /*    Reserved slot 6   */ string.Empty,
             /*    Reserved slot 7   */ string.Empty,
