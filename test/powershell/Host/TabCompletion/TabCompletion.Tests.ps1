# Copyright (c) Microsoft Corporation.
# Licensed under the MIT License.
Describe "TabCompletion" -Tags CI {
    BeforeAll {
        $separator = [System.IO.Path]::DirectorySeparatorChar
    }

    It 'Should complete Command' {
        $res = TabExpansion2 -inputScript 'Get-Com' -cursorColumn 'Get-Com'.Length
        $res.CompletionMatches[0].CompletionText | Should -BeExactly 'Get-Command'
    }

    It 'Should complete abbreviated cmdlet' {
        $res = (TabExpansion2 -inputScript 'i-psdf' -cursorColumn 'pschr'.Length).CompletionMatches.CompletionText
        $res | Should -HaveCount 1
        $res | Should -BeExactly 'Import-PowerShellDataFile'
    }

    It 'Should complete abbreviated function' {
        function Test-AbbreviatedFunctionExpansion {}
        $res = (TabExpansion2 -inputScript 't-afe' -cursorColumn 't-afe'.Length).CompletionMatches.CompletionText
        $res.Count | Should -BeGreaterOrEqual 1
        $res | Should -BeExactly 'Test-AbbreviatedFunctionExpansion'
    }

    It 'Should complete native exe' -Skip:(!$IsWindows) {
        $res = TabExpansion2 -inputScript 'notep' -cursorColumn 'notep'.Length
        $res.CompletionMatches[0].CompletionText | Should -BeExactly 'notepad.exe'
    }

    It 'Should complete dotnet method' {
        $res = TabExpansion2 -inputScript '(1).ToSt' -cursorColumn '(1).ToSt'.Length
        $res.CompletionMatches[0].CompletionText | Should -BeExactly 'ToString('
    }

    It 'Should complete dotnet method with null conditional operator' {
        $res = TabExpansion2 -inputScript '(1)?.ToSt' -cursorColumn '(1)?.ToSt'.Length
        $res.CompletionMatches[0].CompletionText | Should -BeExactly 'ToString('
    }

    It 'Should complete dotnet method with null conditional operator without first letter' {
        $res = TabExpansion2 -inputScript '(1)?.' -cursorColumn '(1)?.'.Length
        $res.CompletionMatches[0].CompletionText | Should -BeExactly 'CompareTo('
    }

    It 'should complete generic type parameters for static methods' {
        $script = '[array]::Empty[pscu'

        $results = TabExpansion2 -inputScript $script -cursorColumn $script.Length
        $results.CompletionMatches.CompletionText | Should -Contain 'pscustomobject'
    }

    It 'should complete generic type parameters for instance methods' {
        $script = '
            $dict = [System.Collections.Concurrent.ConcurrentDictionary[string, int]]::new()
            $dict.AddOrUpdate[pscu'

        $results = TabExpansion2 -inputScript $script -cursorColumn $script.Length
        $results.CompletionMatches.CompletionText | Should -Contain 'pscustomobject'
    }

    It 'Should complete Magic foreach' {
        $res = TabExpansion2 -inputScript '(1..10).Fo' -cursorColumn '(1..10).Fo'.Length
        $res.CompletionMatches[0].CompletionText | Should -BeExactly 'ForEach('
    }

    It "Should complete Magic where" {
        $res = TabExpansion2 -inputScript '(1..10).wh' -cursorColumn '(1..10).wh'.Length
        $res.CompletionMatches[0].CompletionText | Should -BeExactly 'Where('
    }

    It 'Should complete types' {
        $res = TabExpansion2 -inputScript '[pscu' -cursorColumn '[pscu'.Length
        $res.CompletionMatches[0].CompletionText | Should -BeExactly 'pscustomobject'
    }

    foreach ($Operator in [System.Management.Automation.CompletionCompleters]::CompleteOperator(""))
    {
        It "Should complete $($Operator.CompletionText)" {
            $res = TabExpansion2 -inputScript "'' $($Operator.CompletionText)" -cursorColumn ($Operator.CompletionText.Length + 3)
            $res.CompletionMatches[0].CompletionText | Should -BeExactly $Operator.CompletionText
        }
    }

    It 'should complete index expression for <Intent>' -TestCases @(
        @{
            Intent = 'Hashtable with no user input'
            Expected = "'PSVersion'"
            TestString = '$PSVersionTable[^'
        }
        @{
            Intent = 'Hashtable with partial input'
            Expected = "'PSVersion'"
            TestString = '$PSVersionTable[ PSvers^'
        }
        @{
            Intent = 'Hashtable with partial quoted input'
            Expected = "'PSVersion'"
            TestString = '$PSVersionTable["PSvers^'
        }
        @{
            Intent = 'Hashtable from Ast'
            Expected = "'Hello'"
            TestString = '$Table = @{Hello = "World"};$Table[^'
        }
        @{
            Intent = 'Hashtable with cursor on new line'
            Expected = "'Hello'"
            TestString = @'
$Table = @{Hello = "World"}
$Table[
^
'@
        }
    ) -Test {
        param($Expected, $TestString)
        $CursorIndex = $TestString.IndexOf('^')
        $res = TabExpansion2 -cursorColumn $CursorIndex -inputScript $TestString.Remove($CursorIndex, 1)
        $res.CompletionMatches[0].CompletionText | Should -BeExactly $Expected
    }

    it 'should add quotes when completing hashtable key from Ast with member syntax' -Test {
        $res = TabExpansion2 -inputScript '$Table = @{"Hello World" = "World"};$Table.'
        $res.CompletionMatches.CompletionText | Where-Object {$_ -eq "'Hello World'"} | Should -BeExactly "'Hello World'"
    }

    It '<Intent>' -TestCases @(
        @{
            Intent = 'Complete member with space between dot and cursor'
            Expected = 'value__'
            TestString = '[System.Management.Automation.ActionPreference]::Break.  ^'
        }
        @{
            Intent = 'Complete member when cursor is in-between existing members and spaces'
            Expected = 'value__'
            TestString = '[System.Management.Automation.ActionPreference]::Break. ^ ToString()'
        }
        @{
            Intent = 'Complete static member with space between colons and cursor'
            Expected = 'Break'
            TestString = '[System.Management.Automation.ActionPreference]::  ^'
        }
        @{
            Intent = 'Complete static member with new line between colons and cursor'
            Expected = 'Break'
            TestString = @'
[System.Management.Automation.ActionPreference]::
^
'@
        }
        @{
            Intent = 'Complete static member with partial input and incomplete input at end of line'
            Expected = 'Break'
            TestString = '[System.Management.Automation.ActionPreference]::  Brea^.   value__.'
        }
        @{
            Intent = 'Complete static member with partial input and valid input at end of line'
            Expected = 'Break'
            TestString = '[System.Management.Automation.ActionPreference]::  Brea^.   value__'
        }
        @{
            Intent = 'Complete member with new line between colons and cursor'
            Expected = 'value__'
            TestString = '[System.Management.Automation.ActionPreference]::Break. ^ ToString()'
        }
        @{
            Intent = 'Complete type with incomplete expression input at end of line'
            Expected = 'System.Management.Automation.ActionPreference'
            TestString = '[System.Management.Automation.ActionPreference^]::'
        }
        @{
            Intent = 'Complete member inside switch expression'
            Expected = 'Length'
            TestString = @'
switch ($x)
{
    'RandomString'.^
    {}
}
'@
        }
        @{
            Intent = 'Complete member in commandast'
            Expected = 'Length'
            TestString = 'ls "".^'
        }
        ){
            param($Expected, $TestString)
            $CursorIndex = $TestString.IndexOf('^')
            $res = TabExpansion2 -cursorColumn $CursorIndex -inputScript $TestString.Remove($CursorIndex, 1)
            $res.CompletionMatches[0].CompletionText | Should -BeExactly $Expected
        }

    It 'Should Complete and replace existing member with space in front of cursor and cursor in front of word' {
        $TestString = '[System.Management.Automation.ActionPreference]:: ^Break'
        $CursorIndex = $TestString.IndexOf('^')
        $res = TabExpansion2 -cursorColumn $CursorIndex -inputScript $TestString.Remove($CursorIndex, 1)
        $res.ReplacementIndex | Should -BeExactly $CursorIndex
        $res.ReplacementLength | Should -Be 5
        $res.CompletionMatches[0].CompletionText | Should -BeExactly 'Break'
    }

    It 'Complete and replace existing member with colons in front of cursor and cursor in front of word' {
        $TestString = '[System.Management.Automation.ActionPreference]::^Break'
        $CursorIndex = $TestString.IndexOf('^')
        $res = TabExpansion2 -cursorColumn $CursorIndex -inputScript $TestString.Remove($CursorIndex, 1)
        $res.ReplacementIndex | Should -BeExactly $CursorIndex
        $res.ReplacementLength | Should -Be 5
        $res.CompletionMatches[0].CompletionText | Should -BeExactly 'Break'
    }

    It 'Should complete namespaces' {
        $res = TabExpansion2 -inputScript 'using namespace Sys' -cursorColumn 'using namespace Sys'.Length
        $res.CompletionMatches[0].CompletionText | Should -BeExactly 'System'
    }

    It 'Should complete format-table hashtable' {
        $res = TabExpansion2 -inputScript 'Get-ChildItem | Format-Table @{ ' -cursorColumn 'Get-ChildItem | Format-Table @{ '.Length
        $res.CompletionMatches | Should -HaveCount 5
        $completionText = $res.CompletionMatches.CompletionText | Sort-Object
        $completionText -join ' ' | Should -BeExactly 'Alignment Expression FormatString Label Width'
    }

    It 'Should complete format-* hashtable on GroupBy: <cmd>' -TestCases (
        @{cmd = 'Format-Table'},
        @{cmd = 'Format-List'},
        @{cmd = 'Format-Wide'},
        @{cmd = 'Format-Custom'}
    ) {
        param($cmd)
        $res = TabExpansion2 -inputScript "Get-ChildItem | $cmd -GroupBy @{ " -cursorColumn "Get-ChildItem | $cmd -GroupBy @{ ".Length
        $res.CompletionMatches | Should -HaveCount 3
        $completionText = $res.CompletionMatches.CompletionText | Sort-Object
        $completionText -join ' ' | Should -BeExactly 'Expression FormatString Label'
    }

    It 'Should complete format-list hashtable' {
        $res = TabExpansion2 -inputScript 'Get-ChildItem | Format-List @{ ' -cursorColumn 'Get-ChildItem | Format-List @{ '.Length
        $res.CompletionMatches | Should -HaveCount 3
        $completionText = $res.CompletionMatches.CompletionText | Sort-Object
        $completionText -join ' ' | Should -BeExactly 'Expression FormatString Label'
    }

    It 'Should complete format-wide hashtable' {
        $res = TabExpansion2 -inputScript 'Get-ChildItem | Format-Wide @{ ' -cursorColumn 'Get-ChildItem | Format-Wide @{ '.Length
        $res.CompletionMatches | Should -HaveCount 2
        $completionText = $res.CompletionMatches.CompletionText | Sort-Object
        $completionText -join ' ' | Should -BeExactly 'Expression FormatString'
    }

    It 'Should complete format-custom hashtable' {
        $res = TabExpansion2 -inputScript 'Get-ChildItem | Format-Custom @{ ' -cursorColumn 'Get-ChildItem | Format-Custom @{ '.Length
        $res.CompletionMatches | Should -HaveCount 2
        $completionText = $res.CompletionMatches.CompletionText | Sort-Object
        $completionText -join ' ' | Should -BeExactly 'Depth Expression'
    }

    It 'Should complete Select-Object hashtable' {
        $res = TabExpansion2 -inputScript 'Get-ChildItem | Select-Object @{ ' -cursorColumn 'Get-ChildItem | Select-Object @{ '.Length
        $res.CompletionMatches | Should -HaveCount 2
        $completionText = $res.CompletionMatches.CompletionText | Sort-Object
        $completionText -join ' ' | Should -BeExactly 'Expression Name'
    }

    It 'Should complete Sort-Object hashtable' {
        $res = TabExpansion2 -inputScript 'Get-ChildItem | Sort-Object @{ ' -cursorColumn 'Get-ChildItem | Sort-Object @{ '.Length
        $res.CompletionMatches | Should -HaveCount 3
        $completionText = $res.CompletionMatches.CompletionText | Sort-Object
        $completionText -join ' ' | Should -BeExactly 'Ascending Descending Expression'
    }

    It 'Should complete New-Object hashtable' {
        class X {
            $A
            $B
            $C
        }
        $res = TabExpansion2 -inputScript 'New-Object -TypeName X -Property @{ ' -cursorColumn 'New-Object -TypeName X -Property @{ '.Length
        $res.CompletionMatches | Should -HaveCount 3
        $res.CompletionMatches.CompletionText -join ' ' | Should -BeExactly 'A B C'
    }
    It 'Complete hashtable key without duplicate keys' {
        class X {
            $A
            $B
            $C
        }
        $TestString = '[x]@{A="";^}'
        $CursorIndex = $TestString.IndexOf('^')
        $res = TabExpansion2 -inputScript $TestString.Remove($CursorIndex, 1) -cursorColumn $CursorIndex
        $res.CompletionMatches | Should -HaveCount 2
        $res.CompletionMatches.CompletionText -join ' ' | Should -BeExactly 'B C'
    }
    It 'Complete hashtable key on empty line after key/value pair' {
        class X {
            $A
            $B
            $C
        }
        $TestString = @'
[x]@{
    B=""
    ^
}
'@
        $CursorIndex = $TestString.IndexOf('^')
        $res = TabExpansion2 -inputScript $TestString.Remove($CursorIndex, 1) -cursorColumn $CursorIndex
        $res.CompletionMatches | Should -HaveCount 2
        $res.CompletionMatches.CompletionText -join ' ' | Should -BeExactly 'A C'
    }

    It 'Complete hashtable keys for Get-WinEvent FilterHashtable' -Skip:(!$IsWindows) {
        $TestString = 'Get-WinEvent -FilterHashtable @{^'
        $CursorIndex = $TestString.IndexOf('^')
        $res = TabExpansion2 -inputScript $TestString.Remove($CursorIndex, 1) -cursorColumn $CursorIndex
        $res.CompletionMatches | Should -HaveCount 11
        $res.CompletionMatches.CompletionText -join ' ' | Should -BeExactly 'LogName ProviderName Path Keywords ID Level StartTime EndTime UserID Data SuppressHashFilter'
    }

    It 'Complete hashtable keys for a hashtable used for splatting' {
        $TestString = '$GetChildItemParams=@{^};Get-ChildItem @GetChildItemParams -Force -Recurse'
        $CursorIndex = $TestString.IndexOf('^')
        $res = TabExpansion2 -inputScript $TestString.Remove($CursorIndex, 1) -cursorColumn $CursorIndex
        $res.CompletionMatches[0].CompletionText | Should -BeExactly 'Path'
    }

    It 'Should complete "Get-Process -Id " with Id and name in tooltip' {
        Set-StrictMode -Version 3.0
        $cmd = 'Get-Process -Id '
        [System.Management.Automation.CommandCompletion]$res = TabExpansion2 -inputScript $cmd  -cursorColumn $cmd.Length
        $res.CompletionMatches[0].CompletionText -match '^\d+$' | Should -BeTrue
        $res.CompletionMatches[0].ListItemText -match '^\d+ -' | Should -BeTrue
        $res.CompletionMatches[0].ToolTip -match '^\d+ -' | Should -BeTrue
    }

    It 'Should complete "Get-Process" with process names' {
        $cmd = "Get-Process "
        $res = TabExpansion2 -inputScript $cmd  -cursorColumn $cmd.Length
        # Can't compare to number of processes since macOS has a large number of processes
        # that have empty Name which should be skipped
        $res.CompletionMatches.Count | Should -BeGreaterThan 0
    }

    It 'Should complete keyword with partial input' {
        $res = TabExpansion2 -inputScript 'using nam' -cursorColumn 'using nam'.Length
        $res.CompletionMatches[0].CompletionText | Should -BeExactly 'namespace'
    }

    It 'Should complete keyword with no input' {
        $res = TabExpansion2 -inputScript 'using ' -cursorColumn 'using '.Length
        $res.CompletionMatches.CompletionText | Should -BeExactly 'assembly','module','namespace','type'
    }

    It 'Should complete keyword with no input after line continuation' {
        $InputScript = @'
using `

'@
        $res = TabExpansion2 -inputScript $InputScript -cursorColumn $InputScript.Length
        $res.CompletionMatches.CompletionText | Should -BeExactly 'assembly','module','namespace','type'
    }

    It 'Should first suggest -Full and then -Functionality when using Get-Help -Fu<tab>' -Skip {
        $res = TabExpansion2 -inputScript 'Get-Help -Fu' -cursorColumn 'Get-Help -Fu'.Length
        $res.CompletionMatches[0].CompletionText | Should -BeExactly '-Full'
        $res.CompletionMatches[1].CompletionText | Should -BeExactly '-Functionality'
    }

    It 'Should first suggest -Full and then -Functionality when using help -Fu<tab>' -Skip {
        $res = TabExpansion2 -inputScript 'help -Fu' -cursorColumn 'help -Fu'.Length
        $res.CompletionMatches[0].CompletionText | Should -BeExactly '-Full'
        $res.CompletionMatches[1].CompletionText | Should -BeExactly '-Functionality'
    }

    It 'Should not remove braces when completing variable with braces' {
        $Text = '"Hello${psversiont}World"'
        $res = TabExpansion2 -inputScript $Text -cursorColumn $Text.IndexOf('p')
        $res.CompletionMatches[0].CompletionText | Should -BeExactly '${PSVersionTable}'
    }

    It 'Should work for variable assignment of enum type: <inputStr>' -TestCases @(
        @{ inputStr = '$ErrorActionPreference = '; filter = ''; doubleQuotes = $false }
        @{ inputStr = '$ErrorActionPreference='; filter = ''; doubleQuotes = $false }
        @{ inputStr = '$ErrorActionPreference="'; filter = ''; doubleQuotes = $true }
        @{ inputStr = '$ErrorActionPreference = ''s'; filter = '| Where-Object { $_ -like "''s*" }'; doubleQuotes = $false }
        @{ inputStr = '$ErrorActionPreference = "siL'; filter = '| Where-Object { $_ -like ''"sil*'' }'; doubleQuotes = $true }
        @{ inputStr = '[System.Management.Automation.ActionPreference]$e='; filter = ''; doubleQuotes = $false }
        @{ inputStr = '[System.Management.Automation.ActionPreference]$e = '; filter = ''; doubleQuotes = $false }
        @{ inputStr = '[System.Management.Automation.ActionPreference]$e = "'; filter = ''; doubleQuotes = $true }
        @{ inputStr = '[System.Management.Automation.ActionPreference]$e = "s'; filter = '| Where-Object { $_ -like """s*" }'; doubleQuotes = $true }
        @{ inputStr = '[System.Management.Automation.ActionPreference]$e = "x'; filter = '| Where-Object { $_ -like """x*" }'; doubleQuotes = $true }
    ){
        param($inputStr, $filter, $doubleQuotes)

        $quote = ''''
        if ($doubleQuotes) {
            $quote = '"'
        }

        $sb = [scriptblock]::Create(@"
            [cmdletbinding()] param([Parameter(ValueFromPipeline=`$true)]`$obj) process { `$obj $filter }
"@)

        $expectedValues = [enum]::GetValues("System.Management.Automation.ActionPreference") | ForEach-Object { $quote + $_.ToString() + $quote } | & $sb | Sort-Object
        if ($expectedValues.Count -gt 0) {
            $expected = [string]::Join(",",$expectedValues)
        }
        else {
            $expected = ''
        }

        $res = TabExpansion2 -inputScript $inputStr -cursorColumn $inputStr.Length
        if ($res.CompletionMatches.Count -gt 0) {
            $actual = [string]::Join(",",$res.CompletionMatches.completiontext)
        }
        else {
            $actual = ''
        }

        $actual | Should -BeExactly $expected
    }

    It 'Should work for variable assignment of custom enum: <inputStr>' -TestCases @(
        @{ inputStr = '[Animal]$c="g'; expected = '"Giraffe"','"Goose"' }
        @{ inputStr = '[Animal]$c='; expected = "'Duck'","'Giraffe'","'Goose'","'Horse'" }
        @{ inputStr = '$script:test = "g'; expected = '"Giraffe"','"Goose"' }
        @{ inputStr = '$script:test='; expected = "'Duck'","'Giraffe'","'Goose'","'Horse'" }
        @{ inputStr = '$script:test = "x'; expected = @() }
    ){
        param($inputStr, $expected)

        enum Animal { Duck; Goose; Horse; Giraffe }
        [Animal]$script:test = 'Duck'

        $res = TabExpansion2 -inputScript $inputStr -cursorColumn $inputStr.Length
        if ($res.CompletionMatches.Count -gt 0) {
            $actual = [string]::Join(",",$res.CompletionMatches.completiontext)
        }
        else {
            $actual = ''
        }

        $actual | Should -BeExactly ([string]::Join(",",$expected))
    }

    It 'Should work for assignment of variable with validateset of strings: <inputStr>' -TestCases @(
        @{ inputStr = '$test='; expected = "'a'","'aa'","'aab'","'b'"; doubleQuotes = $false }
        @{ inputStr = '$test="a'; expected = "'a'","'aa'","'aab'"; doubleQuotes = $true }
        @{ inputStr = '$test = "aa'; expected = "'aa'","'aab'"; doubleQuotes = $true }
        @{ inputStr = '$test=''aab'; expected = "'aab'"; doubleQuotes = $false }
        @{ inputStr = '$test="c'; expected = ''; doubleQuotes = $true }
    ){
        param($inputStr, $expected, $doubleQuotes)

        [ValidateSet('a','aa','aab','b')][string]$test = 'b'

        $expected = [string]::Join(",",$expected)
        if ($doubleQuotes) {
            $expected = $expected.Replace("'", """")
        }

        $res = TabExpansion2 -inputScript $inputStr -cursorColumn $inputStr.Length
        if ($res.CompletionMatches.Count -gt 0) {
            $actual = [string]::Join(",",$res.CompletionMatches.completiontext)
        }
        else {
            $actual = ''
        }

        $actual | Should -BeExactly $expected
    }

    It 'Should work for assignment of variable with validateset of int: <inputStr>' -TestCases @(
        @{ inputStr = '$test='; expected = 2,3,11,112 }
        @{ inputStr = '$test = 1'; expected = 11,112 }
        @{ inputStr = '$test =11'; expected = 11,112 }
        @{ inputStr = '$test =4'; expected = @() }
    ){
        param($inputStr, $expected)

        [ValidateSet(2,3,11,112)][int]$test = 2

        $res = TabExpansion2 -inputScript $inputStr -cursorColumn $inputStr.Length
        if ($res.CompletionMatches.Count -gt 0) {
            $actual = [string]::Join(",",$res.CompletionMatches.completiontext)
        }
        else {
            $actual = ''
        }

        $actual | Should -BeExactly ([string]::Join(",",$expected))
    }

    It 'Should work for assignment of variable with validateset of strings: <inputStr>' -TestCases @(
        @{ inputStr = '[validateset("a","aa","aab","b")][string]$test='; expected = "'a'","'aa'","'aab'","'b'"; doubleQuotes = $false }
        @{ inputStr = '[validateset("a","aa","aab","b")][string]$test="a'; expected = "'a'","'aa'","'aab'"; doubleQuotes = $true }
        @{ inputStr = '[validateset("a","aa","aab","b")][string]$test = "aa'; expected = "'aa'","'aab'"; doubleQuotes = $true }
        @{ inputStr = '[validateset("a","aa","aab","b")][string]$test=''aab'; expected = "'aab'"; doubleQuotes = $false }
        @{ inputStr = '[validateset("a","aa","aab","b")][string]$test=''c'; expected = ''; doubleQuotes = $false }
    ){
        param($inputStr, $expected, $doubleQuotes)

        $expected = [string]::Join(",",$expected)
        if ($doubleQuotes) {
            $expected = $expected.Replace("'", """")
        }

        $res = TabExpansion2 -inputScript $inputStr -cursorColumn $inputStr.Length
        if ($res.CompletionMatches.Count -gt 0) {
            $actual = [string]::Join(",",$res.CompletionMatches.completiontext)
        }
        else {
            $actual = ''
        }

        $actual | Should -BeExactly $expected
    }

    It 'ForEach-Object member completion results should include methods' {
        $res = TabExpansion2 -inputScript '1..10 | ForEach-Object -MemberName '
        $res.CompletionMatches.CompletionText | Should -Contain "GetType"
    }

    It 'Should not complete void instance members' {
        $res = TabExpansion2 -inputScript '([void]("")).'
        $res.CompletionMatches | Should -BeNullOrEmpty
    }

    It 'Should complete custom constructor from class using the AST' {
        $res = TabExpansion2 -inputScript 'class ConstructorTestClass{ConstructorTestClass ([string] $s){}};[ConstructorTestClass]::'
        $res.CompletionMatches | Should -HaveCount 3
        $completionText = $res.CompletionMatches.CompletionText | Sort-Object
        $completionText -join ' ' | Should -BeExactly 'Equals( new( ReferenceEquals('
    }

    It 'Should show multiple constructors in the tooltip' {
        $res = TabExpansion2 -inputScript 'class ConstructorTestClass{ConstructorTestClass ([string] $s){}ConstructorTestClass ([int] $i){}ConstructorTestClass ([int] $i, [bool]$b){}};[ConstructorTestClass]::new'
        $res.CompletionMatches | Should -HaveCount 1
        $completionText = $res.CompletionMatches.ToolTip
        $completionText.replace("`r`n", [System.Environment]::NewLine).trim()

        $expected = @'
ConstructorTestClass(string s)
ConstructorTestClass(int i)
ConstructorTestClass(int i, bool b)
'@
        $expected.replace("`r`n", [System.Environment]::NewLine).trim()
        $completionText.replace("`r`n", [System.Environment]::NewLine).trim() | Should -BeExactly $expected
    }

    It 'Should complete parameter in param block' {
        $res = TabExpansion2 -inputScript 'Param($Param1=(Get-ChildItem -))' -cursorColumn 30
        $res.CompletionMatches[0].CompletionText | Should -BeExactly '-Path'
    }

    It 'Should complete member in param block' {
        $res = TabExpansion2 -inputScript 'Param($Param1=($PSVersionTable.))' -cursorColumn 31
        $res.CompletionMatches[0].CompletionText | Should -BeExactly 'Count'
    }

    It 'Should complete attribute argument in param block' {
        $res = TabExpansion2 -inputScript 'Param([Parameter()]$Param1)' -cursorColumn 17
        $names = [Parameter].GetProperties() | Where-Object CanWrite | ForEach-Object Name

        $diffs = Compare-Object -ReferenceObject $res.CompletionMatches.CompletionText -DifferenceObject $names
        $diffs | Should -BeNullOrEmpty
    }

    It 'Should complete argument for second parameter' {
        $res = TabExpansion2 -inputScript 'Get-ChildItem -Path $HOME -ErrorAction '
        $res.CompletionMatches[0].CompletionText | Should -BeExactly Break
    }

    It 'Should complete argument with validateset attribute after comma' {
        $TestString = 'function Test-ValidateSet{Param([ValidateSet("Cat","Dog")]$Param1,$Param2)};Test-ValidateSet -Param1 Dog, -Param2'
        $res = TabExpansion2 -inputScript $TestString -cursorColumn ($TestString.LastIndexOf(',') + 1)
        $res.CompletionMatches[0].CompletionText | Should -BeExactly Cat
    }

    it 'Should complete "Value" parameter value in "Where-Object" for Enum property with no input' {
        $res = TabExpansion2 -inputScript 'Get-Command | where-Object CommandType -eq '
        $res.CompletionMatches[0].CompletionText | Should -BeExactly Alias
    }

    it 'Should complete "Value" parameter value in "Where-Object" for Enum property with partial input' {
        $res = TabExpansion2 -inputScript 'Get-Command | where-Object CommandType -ne Ali'
        $res.CompletionMatches[0].CompletionText | Should -BeExactly Alias
    }

    it 'Should complete the right hand side of a comparison operator when left is an Enum with no input' {
        $res = TabExpansion2 -inputScript 'Get-Command | Where-Object -FilterScript {$_.CommandType -like '
        $res.CompletionMatches[0].CompletionText | Should -BeExactly "'Alias'"
    }

    it 'Should complete the right hand side of a comparison operator when left is an Enum with partial input' {
        $TempVar = Get-Command
        $res = TabExpansion2 -inputScript '$tempVar[0].CommandType -notlike "Ali"'
        $res.CompletionMatches[0].CompletionText | Should -BeExactly "'Alias'"
    }

    it 'Should complete the right hand side of a comparison operator when left is an Enum when cursor is on a newline' {
        $res = TabExpansion2 -inputScript "Get-Command | Where-Object -FilterScript {`$_.CommandType -like`n"
        $res.CompletionMatches[0].CompletionText | Should -BeExactly "'Alias'"
    }

    it 'Should complete provider dynamic parameters with quoted path' {
        $Script = if ($IsWindows)
        {
            'Get-ChildItem -Path "C:\" -Director'
        }
        else
        {
            'Get-ChildItem -Path "/" -Director'
        }
        $res = TabExpansion2 -inputScript $Script
        $res.CompletionMatches[0].CompletionText | Should -BeExactly '-Directory'
    }

    it 'Should complete dynamic parameters while providing values to non-string parameters' {
        $res = TabExpansion2 -inputScript 'Get-Content -Path $HOME -Verbose:$false -'
        $res.CompletionMatches.CompletionText | Should -Contain '-Raw'
    }

    It 'Should enumerate types when completing member names for Select-Object' {
        $TestString = '"Hello","World" | select-object '
        $res = TabExpansion2 -inputScript $TestString
        $res | Should -HaveCount 1
        $res.CompletionMatches[0].CompletionText | Should -BeExactly 'Length'
    }

    Context "Format cmdlet's View paramter completion" {
        BeforeAll {
            $viewDefinition = @'
<?xml version="1.0" encoding="utf-8"?>
<Configuration>
  <ViewDefinitions>
    <View>
      <Name>R A M</Name>
      <ViewSelectedBy>
        <TypeName>System.Diagnostics.Process</TypeName>
      </ViewSelectedBy>
      <TableControl>
        <TableHeaders>
          <TableColumnHeader>
            <Label>ProcName</Label>
            <Width>40</Width>
            <Alignment>Center</Alignment>
          </TableColumnHeader>
          <TableColumnHeader>
            <Label>PagedMem</Label>
            <Width>40</Width>
            <Alignment>Center</Alignment>
          </TableColumnHeader>
          <TableColumnHeader>
            <Label>PeakWS</Label>
            <Width>40</Width>
            <Alignment>Center</Alignment>
          </TableColumnHeader>
        </TableHeaders>
        <TableRowEntries>
          <TableRowEntry>
            <TableColumnItems>
              <TableColumnItem>
                <Alignment>Center</Alignment>
                <PropertyName>Name</PropertyName>
              </TableColumnItem>
              <TableColumnItem>
                <Alignment>Center</Alignment>
                <PropertyName>PagedMemorySize</PropertyName>
              </TableColumnItem>
              <TableColumnItem>
                <Alignment>Center</Alignment>
                <PropertyName>PeakWorkingSet</PropertyName>
              </TableColumnItem>
            </TableColumnItems>
          </TableRowEntry>
        </TableRowEntries>
      </TableControl>
    </View>
  </ViewDefinitions>
</Configuration>
'@

            $tempViewFile = Join-Path -Path $TestDrive -ChildPath 'processViewDefinition.ps1xml'
            Set-Content -LiteralPath $tempViewFile -Value $viewDefinition -Force

            $ps = [PowerShell]::Create()
            $null = $ps.AddScript("Update-FormatData -AppendPath $tempViewFile")
            $ps.Invoke()
            $ps.HadErrors | Should -BeFalse
            $ps.Commands.Clear()

            Remove-Item -LiteralPath $tempViewFile -Force -ErrorAction SilentlyContinue
        }

        It 'Should complete Get-ChildItem | <cmd> -View' -TestCases (
            @{ cmd = 'Format-Table'; expected = "children childrenWithHardlink$(if (!$IsWindows) { ' childrenWithUnixStat' })" },
            @{ cmd = 'Format-List'; expected = 'children' },
            @{ cmd = 'Format-Wide'; expected = 'children' },
            @{ cmd = 'Format-Custom'; expected = '' }
        ) {
            param($cmd, $expected)

            # The completion is based on OutputTypeAttribute() of the cmdlet.
            $res = TabExpansion2 -inputScript "Get-ChildItem | $cmd -View " -cursorColumn "Get-ChildItem | $cmd -View ".Length
            $completionText = $res.CompletionMatches.CompletionText | Sort-Object
            $completionText -join ' ' | Should -BeExactly $expected
        }

        It 'Should complete $processList = Get-Process; $processList | <cmd>' -TestCases (
            @{ cmd = 'Format-Table -View '; expected = "'R A M'", "Priority", "process", "ProcessModule", "ProcessWithUserName", "StartTime" },
            @{ cmd = 'Format-List -View '; expected = '' },
            @{ cmd = 'Format-Wide -View '; expected = 'process' },
            @{ cmd = 'Format-Custom -View '; expected = '' },
            @{ cmd = 'Format-Table -View S'; expected = "StartTime" },
            @{ cmd = "Format-Table -View 'S"; expected = "'StartTime'" },
            @{ cmd = "Format-Table -View R"; expected = "'R A M'" }
        ) {
            param($cmd, $expected)

            $null = $ps.AddScript({
                param ($cmd)
                $processList = Get-Process
                $res = TabExpansion2 -inputScript "`$processList | $cmd" -cursorColumn "`$processList | $cmd".Length
                $completionText = $res.CompletionMatches.CompletionText | Sort-Object
                $completionText
            }).AddArgument($cmd)

            $result = $ps.Invoke()
            $ps.Commands.Clear()
            $expected = ($expected | Sort-Object) -join ' '
            $result -join ' ' | Should -BeExactly $expected
        }
    }

    Context NativeCommand {
        BeforeAll {
            $nativeCommand = (Get-Command -CommandType Application -TotalCount 1).Name
        }
        It 'Completes native commands with -' {
            Register-ArgumentCompleter -Native -CommandName $nativeCommand -ScriptBlock {
                param($wordToComplete, $ast, $cursorColumn)
                if ($wordToComplete -eq '-') {
                    return "-flag"
                }
                else {
                    return "unexpected wordtocomplete"
                }
            }
            $line = "$nativeCommand -"
            $res = TabExpansion2 -inputScript $line -cursorColumn $line.Length
            $res.CompletionMatches | Should -HaveCount 1
            $res.CompletionMatches.CompletionText | Should -BeExactly "-flag"
        }

        It 'Completes native commands with --' {
            Register-ArgumentCompleter -Native -CommandName $nativeCommand -ScriptBlock {
                param($wordToComplete, $ast, $cursorColumn)
                if ($wordToComplete -eq '--') {
                    return "--flag"
                }
                else {
                    return "unexpected wordtocomplete"
                }
            }
            $line = "$nativeCommand --"
            $res = TabExpansion2 -inputScript $line -cursorColumn $line.Length
            $res.CompletionMatches | Should -HaveCount 1
            $res.CompletionMatches.CompletionText | Should -BeExactly "--flag"
        }

        It 'Completes native commands with --f' {
            Register-ArgumentCompleter -Native -CommandName $nativeCommand -ScriptBlock {
                param($wordToComplete, $ast, $cursorColumn)
                if ($wordToComplete -eq '--f') {
                    return "--flag"
                }
                else {
                    return "unexpected wordtocomplete"
                }
            }
            $line = "$nativeCommand --f"
            $res = TabExpansion2 -inputScript $line -cursorColumn $line.Length
            $res.CompletionMatches | Should -HaveCount 1
            $res.CompletionMatches.CompletionText | Should -BeExactly "--flag"
        }

        It 'Completes native commands with -o' {
            Register-ArgumentCompleter -Native -CommandName $nativeCommand -ScriptBlock {
                param($wordToComplete, $ast, $cursorColumn)
                if ($wordToComplete -eq '-o') {
                    return "-option"
                }
                else {
                    return "unexpected wordtocomplete"
                }
            }
            $line = "$nativeCommand -o"
            $res = TabExpansion2 -inputScript $line -cursorColumn $line.Length
            $res.CompletionMatches | Should -HaveCount 1
            $res.CompletionMatches.CompletionText | Should -BeExactly "-option"
        }
    }

    It 'Should complete "Export-Counter -FileFormat" with available output formats' -Pending {
        $res = TabExpansion2 -inputScript 'Export-Counter -FileFormat ' -cursorColumn 'Export-Counter -FileFormat '.Length
        $res.CompletionMatches | Should -HaveCount 3
        $completionText = $res.CompletionMatches.CompletionText | Sort-Object
        $completionText -join ' ' | Should -BeExactly 'blg csv tsv'
    }

    it 'Should include positionally bound parameters when completing in front of parameter value' {
        $TestString = 'Get-ChildItem -^ $HOME'
        $CursorIndex = $TestString.IndexOf('^')
        $res = TabExpansion2 -inputScript $TestString.Remove($CursorIndex, 1) -cursorColumn $CursorIndex
        $res.CompletionMatches.CompletionText | Should -Contain "-Path"
    }

    it 'Should find the closest positional parameter match' {
        $TestString = @'
function Verb-Noun
{
    Param
    (
        [Parameter(Position = 0)]
        [string]
        $Param1,
        [Parameter(Position = 1)]
        [System.Management.Automation.ActionPreference]
        $Param2
    )
}
Verb-Noun -Param1 Hello ^
'@
        $CursorIndex = $TestString.IndexOf('^')
        $res = TabExpansion2 -inputScript $TestString.Remove($CursorIndex, 1) -cursorColumn $CursorIndex
        $res.CompletionMatches[0].CompletionText | Should -Be "Break"
    }

    it 'Should complete command with an empty arrayexpression element' {
        $res = TabExpansion2 -inputScript 'Get-ChildItem @()' -cursorColumn 1
        $res.CompletionMatches[0].CompletionText | Should -Be "Get-ChildItem"
    }

    it 'Should prefer the default parameterset when completing positional parameters' {
        $ScriptInput = 'Get-ChildItem | Where-Object '
        $res = TabExpansion2 -inputScript $ScriptInput -cursorColumn $ScriptInput.Length
        $res.CompletionMatches[0].CompletionText | Should -Be "Attributes"
    }

    Context "Script name completion" {
        BeforeAll {
            Setup -f 'install-powershell.ps1' -Content ""
            Setup -f 'remove-powershell.ps1' -Content ""

            $scriptWithWildcardCases = @(
                @{
                    command = '.\install-*.ps1'
                    expectedCommand = Join-Path -Path '.' -ChildPath 'install-powershell.ps1'
                    name = "'$(Join-Path -Path '.' -ChildPath 'install-powershell.ps1')'"
                }
                @{
                    command = (Join-Path ${TestDrive}  -ChildPath 'install-*.ps1')
                    expectedCommand = (Join-Path ${TestDrive}  -ChildPath 'install-powershell.ps1')
                    name = "'$(Join-Path -Path '.' -ChildPath 'install-powershell.ps1')' by fully qualified path"
                }
                @{
                    command = '.\?emove-powershell.ps1'
                    expectedCommand = Join-Path -Path '.' -ChildPath 'remove-powershell.ps1'
                    name = "'$(Join-Path -Path '.' -ChildPath '?emove-powershell.ps1')'"
                }
                @{
                    # [] cause the parser to create a new token.
                    # So, the command must be quoted to tab complete.
                    command = "'.\[ra]emove-powershell.ps1'"
                    expectedCommand = "'$(Join-Path -Path '.' -ChildPath 'remove-powershell.ps1')'"
                    name = "'$(Join-Path -Path '.' -ChildPath '[ra]emove-powershell.ps1')'"
                }
            )

            Push-Location ${TestDrive}\
        }

        AfterAll {
            Pop-Location
        }

        It "Input <name> should successfully complete" -TestCases $scriptWithWildcardCases {
            param($command, $expectedCommand)
            $res = TabExpansion2 -inputScript $command -cursorColumn $command.Length
            $res.CompletionMatches.Count | Should -BeGreaterThan 0
            $res.CompletionMatches[0].CompletionText | Should -BeExactly $expectedCommand
        }
    }

    Context "File name completion" {
        BeforeAll {
            $tempDir = Join-Path -Path $TestDrive -ChildPath "baseDir"
            $oneSubDir = Join-Path -Path $tempDir -ChildPath "oneSubDir"
            $oneSubDirPrime = Join-Path -Path $tempDir -ChildPath "prime"
            $twoSubDir = Join-Path -Path $oneSubDir -ChildPath "twoSubDir"
            $caseTestPath = Join-Path $testdrive "CaseTest"

            New-Item -Path $tempDir -ItemType Directory -Force > $null
            New-Item -Path $oneSubDir -ItemType Directory -Force > $null
            New-Item -Path $oneSubDirPrime -ItemType Directory -Force > $null
            New-Item -Path $twoSubDir -ItemType Directory -Force > $null

            $testCases = @(
                @{ inputStr = "ab"; name = "abc"; localExpected = ".${separator}abc"; oneSubExpected = "..${separator}abc"; twoSubExpected = "..${separator}..${separator}abc" }
                @{ inputStr = "asaasas"; name = "asaasas!popee"; localExpected = ".${separator}asaasas!popee"; oneSubExpected = "..${separator}asaasas!popee"; twoSubExpected = "..${separator}..${separator}asaasas!popee" }
                @{ inputStr = "asaasa"; name = "asaasas!popee"; localExpected = ".${separator}asaasas!popee"; oneSubExpected = "..${separator}asaasas!popee"; twoSubExpected = "..${separator}..${separator}asaasas!popee" }
                @{ inputStr = "bbbbbbbbbb"; name = 'bbbbbbbbbb`'; localExpected = "& '.${separator}bbbbbbbbbb``'"; oneSubExpected = "& '..${separator}bbbbbbbbbb``'"; twoSubExpected = "& '..${separator}..${separator}bbbbbbbbbb``'" }
                @{ inputStr = "bbbbbbbbb"; name = "bbbbbbbbb#"; localExpected = ".${separator}bbbbbbbbb#"; oneSubExpected = "..${separator}bbbbbbbbb#"; twoSubExpected = "..${separator}..${separator}bbbbbbbbb#" }
                @{ inputStr = "bbbbbbbb"; name = "bbbbbbbb{"; localExpected = "& '.${separator}bbbbbbbb{'"; oneSubExpected = "& '..${separator}bbbbbbbb{'"; twoSubExpected = "& '..${separator}..${separator}bbbbbbbb{'" }
                @{ inputStr = "bbbbbbb"; name = "bbbbbbb}"; localExpected = "& '.${separator}bbbbbbb}'"; oneSubExpected = "& '..${separator}bbbbbbb}'"; twoSubExpected = "& '..${separator}..${separator}bbbbbbb}'" }
                @{ inputStr = "bbbbbb"; name = "bbbbbb("; localExpected = "& '.${separator}bbbbbb('"; oneSubExpected = "& '..${separator}bbbbbb('"; twoSubExpected = "& '..${separator}..${separator}bbbbbb('" }
                @{ inputStr = "bbbbb"; name = "bbbbb)"; localExpected = "& '.${separator}bbbbb)'"; oneSubExpected = "& '..${separator}bbbbb)'"; twoSubExpected = "& '..${separator}..${separator}bbbbb)'" }
                @{ inputStr = "bbbb"; name = "bbbb$"; localExpected = "& '.${separator}bbbb$'"; oneSubExpected = "& '..${separator}bbbb$'"; twoSubExpected = "& '..${separator}..${separator}bbbb$'" }
                @{ inputStr = "bbb"; name = "bbb'"; localExpected = "& '.${separator}bbb'''"; oneSubExpected = "& '..${separator}bbb'''"; twoSubExpected = "& '..${separator}..${separator}bbb'''" }
                @{ inputStr = "bb"; name = "bb,"; localExpected = "& '.${separator}bb,'"; oneSubExpected = "& '..${separator}bb,'"; twoSubExpected = "& '..${separator}..${separator}bb,'" }
                @{ inputStr = "b"; name = "b;"; localExpected = "& '.${separator}b;'"; oneSubExpected = "& '..${separator}b;'"; twoSubExpected = "& '..${separator}..${separator}b;'" }
            )

            try {
                Push-Location -Path $tempDir
                foreach ($entry in $testCases) {
                    New-Item -Path $tempDir -Name $entry.name -ItemType File -ErrorAction SilentlyContinue > $null
                }
            } finally {
                Pop-Location
            }
        }

        BeforeEach {
            New-Item -ItemType Directory -Path $caseTestPath > $null
        }

        AfterAll {
            Remove-Item -Path $tempDir -Recurse -Force -ErrorAction SilentlyContinue
        }

        AfterEach {
            Pop-Location
            Remove-Item -Path $caseTestPath -Recurse -Force -ErrorAction SilentlyContinue
        }

        It "Input '<inputStr>' should successfully complete" -TestCases $testCases {
            param ($inputStr, $localExpected)

            Push-Location -Path $tempDir
            $res = TabExpansion2 -inputScript $inputStr -cursorColumn $inputStr.Length
            $res.CompletionMatches.Count | Should -BeGreaterThan 0
            $res.CompletionMatches[0].CompletionText | Should -BeExactly $localExpected
        }

        It "Input '<inputStr>' should successfully complete with relative path '..\'" -TestCases $testCases {
            param ($inputStr, $oneSubExpected)

            Push-Location -Path $oneSubDir
            $inputStr = "..\${inputStr}"
            $res = TabExpansion2 -inputScript $inputStr -cursorColumn $inputStr.Length
            $res.CompletionMatches.Count | Should -BeGreaterThan 0
            $res.CompletionMatches[0].CompletionText | Should -BeExactly $oneSubExpected
        }

        It "Input '<inputStr>' should successfully complete with relative path '..\..\'" -TestCases $testCases {
            param ($inputStr, $twoSubExpected)

            Push-Location -Path $twoSubDir
            $inputStr = "../../${inputStr}"
            $res = TabExpansion2 -inputScript $inputStr -cursorColumn $inputStr.Length
            $res.CompletionMatches.Count | Should -BeGreaterThan 0
            $res.CompletionMatches[0].CompletionText | Should -BeExactly $twoSubExpected
        }

        It "Input '<inputStr>' should successfully complete with relative path '..\..\..\ba*\'" -TestCases $testCases {
            param ($inputStr, $twoSubExpected)

            Push-Location -Path $twoSubDir
            $inputStr = "..\..\..\ba*\${inputStr}"
            $res = TabExpansion2 -inputScript $inputStr -cursorColumn $inputStr.Length
            $res.CompletionMatches.Count | Should -BeGreaterThan 0
            $res.CompletionMatches[0].CompletionText | Should -BeExactly $twoSubExpected
        }

        It "Test relative path" {
            Push-Location -Path $oneSubDir
            $beforeTab = "twoSubDir/../../pri"
            $afterTab = "..${separator}prime"
            $res = TabExpansion2 -inputScript $beforeTab -cursorColumn $beforeTab.Length
            $res.CompletionMatches | Should -HaveCount 1
            $res.CompletionMatches[0].CompletionText | Should -BeExactly $afterTab
        }

        It "Test path with both '\' and '/'" {
            Push-Location -Path $twoSubDir
            $beforeTab = "..\../..\ba*/ab"
            $afterTab = "..${separator}..${separator}abc"
            $res = TabExpansion2 -inputScript $beforeTab -cursorColumn $beforeTab.Length
            $res.CompletionMatches | Should -HaveCount 1
            $res.CompletionMatches[0].CompletionText | Should -BeExactly $afterTab
        }

        It "Test case insensitive <type> path" -Skip:(!$IsLinux) -TestCases @(
            @{ type = "File"     ; beforeTab = "Get-Content f" },
            @{ type = "Directory"; beforeTab = "cd f" }
        ) {
            param ($type, $beforeTab)

            $testItems = "foo", "Foo", "fOO"
            $testItems | ForEach-Object {
                $itemPath = Join-Path $caseTestPath $_
                New-Item -ItemType $type -Path $itemPath
            }
            Push-Location $caseTestPath
            $res = TabExpansion2 -inputScript $beforeTab -cursorColumn $beforeTab.Length
            $res.CompletionMatches | Should -HaveCount $testItems.Count

            # order isn't guaranteed so we'll sort them first
            $completions = ($res.CompletionMatches | Sort-Object CompletionText -CaseSensitive).CompletionText -join ":"
            $expected = ($testItems | Sort-Object -CaseSensitive | ForEach-Object { "./$_" }) -join ":"

            $completions | Should -BeExactly $expected
        }

        It "Test case insensitive file and folder path completing for <type>" -Skip:(!$IsLinux) -TestCases @(
            @{ type = "File"     ; beforeTab = "Get-Content f"; expected = "foo","Foo" },  # Get-Content passes thru to provider
            @{ type = "Directory"; beforeTab = "cd f"         ; expected = "Foo" }  # Set-Location is aware of Files vs Folders
        ) {
            param ($beforeTab, $expected)

            $filePath = Join-Path $caseTestPath "foo"
            $folderPath = Join-Path $caseTestPath "Foo"
            New-Item -ItemType File -Path $filePath
            New-Item -ItemType Directory -Path $folderPath
            Push-Location $caseTestPath
            $res = TabExpansion2 -inputScript $beforeTab -cursorColumn $beforeTab.Length
            $res.CompletionMatches | Should -HaveCount $expected.Count

            # order isn't guaranteed so we'll sort them first
            $completions = ($res.CompletionMatches | Sort-Object CompletionText -CaseSensitive).CompletionText -join ":"
            $expected = ($expected | Sort-Object -CaseSensitive | ForEach-Object { "./$_" }) -join ":"

        }

        It "PSScriptRoot path completion when AST extent has file identity" {
            $scriptText = '"$PSScriptRoot\BugFix.Tests"'
            $tokens = $null
            $scriptAst = [System.Management.Automation.Language.Parser]::ParseInput(
                $scriptText,
                $PSCommandPath,
                [ref] $tokens,
                [ref] $null)

            $cursorPosition = $scriptAst.Extent.StartScriptPosition.
                GetType().
                GetMethod('CloneWithNewOffset', [System.Reflection.BindingFlags]'NonPublic, Instance').
                Invoke($scriptAst.Extent.StartScriptPosition, @($scriptText.Length - 1))

            $res = TabExpansion2 -ast $scriptAst -tokens $tokens -positionOfCursor $cursorPosition
            $res.CompletionMatches | Should -HaveCount 1
            $expectedPath = Join-Path $PSScriptRoot -ChildPath BugFix.Tests.ps1
            $res.CompletionMatches[0].CompletionText | Should -Be "`"$expectedPath`""
        }
    }

    Context "Cmdlet name completion" {
        BeforeAll {
            $testCases = @(
                @{ inputStr = "get-c*item"; expected = "Get-ChildItem" }
                @{ inputStr = "set-alia?"; expected = "Set-Alias" }
                @{ inputStr = "s*-alias"; expected = "Set-Alias" }
                @{ inputStr = "se*-alias"; expected = "Set-Alias" }
                @{ inputStr = "set-al"; expected = "Set-Alias" }
                @{ inputStr = "set-a?i"; expected = "Set-Alias" }
                @{ inputStr = "set-?lias"; expected = "Set-Alias" }
                @{ inputStr = "get-c*ditem"; expected = "Get-ChildItem" }
                @{ inputStr = "Microsoft.PowerShell.Management\get-c*item"; expected = "Microsoft.PowerShell.Management\Get-ChildItem" }
                @{ inputStr = "Microsoft.PowerShell.Utility\set-alia?"; expected = "Microsoft.PowerShell.Utility\Set-Alias" }
                @{ inputStr = "Microsoft.PowerShell.Utility\s*-alias"; expected = "Microsoft.PowerShell.Utility\Set-Alias" }
                @{ inputStr = "Microsoft.PowerShell.Utility\se*-alias"; expected = "Microsoft.PowerShell.Utility\Set-Alias" }
                @{ inputStr = "Microsoft.PowerShell.Utility\set-al"; expected = "Microsoft.PowerShell.Utility\Set-Alias" }
                @{ inputStr = "Microsoft.PowerShell.Utility\set-a?i"; expected = "Microsoft.PowerShell.Utility\Set-Alias" }
                @{ inputStr = "Microsoft.PowerShell.Utility\set-?lias"; expected = "Microsoft.PowerShell.Utility\Set-Alias" }
                @{ inputStr = "Microsoft.PowerShell.Management\get-*ditem"; expected = "Microsoft.PowerShell.Management\Get-ChildItem" }
            )
        }

        It "Input '<inputStr>' should successfully complete" -TestCases $testCases {
            param($inputStr, $expected)

            $res = TabExpansion2 -inputScript $inputStr -cursorColumn $inputStr.Length
            $res.CompletionMatches[0].CompletionText | Should -BeExactly $expected
        }
    }

    Context "Miscellaneous completion tests" {
        BeforeAll {
            $testCases = @(
                @{ inputStr = "get-childitem -"; expected = "-Path"; setup = $null }
                @{ inputStr = "get-childitem -Fil"; expected = "-Filter"; setup = $null }
                @{ inputStr = '$arg'; expected = '$args'; setup = $null }
                @{ inputStr = '$args.'; expected = 'Count'; setup = $null }
                @{ inputStr = '$Host.UI.Ra'; expected = 'RawUI'; setup = $null }
                @{ inputStr = '$Host.UI.WriteD'; expected = 'WriteDebugLine('; setup = $null }
                @{ inputStr = '$MaximumHistoryCount.'; expected = 'CompareTo('; setup = $null }
                @{ inputStr = '$A=[datetime]::now;$A.'; expected = 'Date'; setup = $null }
                @{ inputStr = '$e=$null;try { 1/0 } catch {$e=$_};$e.'; expected = 'CategoryInfo'; setup = $null }
                @{ inputStr = '$x= gps pwsh;$x.*pm'; expected = 'NPM'; setup = $null }
                @{ inputStr = 'function Get-ScrumData {}; Get-Scrum'; expected = 'Get-ScrumData'; setup = $null }
                @{ inputStr = 'function write-output {param($abcd) $abcd};Write-Output -a'; expected = '-abcd'; setup = $null }
                @{ inputStr = 'function write-output {param($abcd) $abcd};Microsoft.PowerShell.Utility\Write-Output -'; expected = '-InputObject'; setup = $null }
                @{ inputStr = '[math]::Co'; expected = 'CopySign('; setup = $null }
                @{ inputStr = '[math]::PI.GetT'; expected = 'GetType('; setup = $null }
                @{ inputStr = '[math]'; expected = '::E'; setup = $null }
                @{ inputStr = '[math].'; expected = 'Assembly'; setup = $null }
                @{ inputStr = '[math].G'; expected = 'GenericParameterAttributes'; setup = $null }
                @{ inputStr = '[Environment+specialfolder]::App'; expected = 'ApplicationData'; setup = $null }
                @{ inputStr = 'icm {get-pro'; expected = 'Get-Process'; setup = $null }
                @{ inputStr = 'write-output (get-pro'; expected = 'Get-Process'; setup = $null }
                @{ inputStr = 'iex "get-pro'; expected = '"Get-Process"'; setup = $null }
                @{ inputStr = '$variab'; expected = '$variableA'; setup = { $variableB = 2; $variableA = 1 } }
                @{ inputStr = 'a -'; expected = '-keys'; setup = { function a {param($keys) $a} } }
                @{ inputStr = 'Get-Content -Li'; expected = '-LiteralPath'; setup = $null }
                @{ inputStr = 'New-Item -W'; expected = '-WhatIf'; setup = $null }
                @{ inputStr = 'Get-Alias gs'; expected = 'gsn'; setup = $null }
                @{ inputStr = 'Get-Alias -Definition cd'; expected = 'cd..'; setup = $null }
                @{ inputStr = 'remove-psdrive fun'; expected = 'Function'; setup = $null }
                @{ inputStr = 'new-psdrive -PSProvider fi'; expected = 'FileSystem'; setup = $null }
                @{ inputStr = 'Get-PSDrive -PSProvider En'; expected = 'Environment'; setup = $null }
                @{ inputStr = 'remove-psdrive fun'; expected = 'Function'; setup = $null }
                @{ inputStr = 'get-psprovider ali'; expected = 'Alias'; setup = $null }
                @{ inputStr = 'Get-PSDrive -PSProvider Variable '; expected = 'Variable'; setup = $null }
                @{ inputStr = 'Get-Command Get-Chil'; expected = 'Get-ChildItem'; setup = $null }
                @{ inputStr = 'Get-Variable psver'; expected = 'PSVersionTable'; setup = $null }
                @{ inputStr = 'Get-Help get-c*ditem'; expected = 'Get-ChildItem'; setup = $null }
                @{ inputStr = 'Trace-Command e'; expected = 'ETS'; setup = $null }
                @{ inputStr = 'Get-TraceSource e'; expected = 'ETS'; setup = $null }
                @{ inputStr = '[int]:: max'; expected = 'MaxValue'; setup = $null }
                @{ inputStr = '"string". l*'; expected = 'Length'; setup = $null }
                @{ inputStr = '("a" * 5).e'; expected = 'EndsWith('; setup = $null }
                @{ inputStr = '([string][int]1).e'; expected = 'EndsWith('; setup = $null }
                @{ inputStr = '(++$i).c'; expected = 'CompareTo('; setup = $null }
                @{ inputStr = '"a".Length.c'; expected = 'CompareTo('; setup = $null }
                @{ inputStr = '@(1, "a").c'; expected = 'Count'; setup = $null }
                @{ inputStr = '{1}.is'; expected = 'IsConfiguration'; setup = $null }
                @{ inputStr = '@{ }.'; expected = 'Count'; setup = $null }
                @{ inputStr = '@{abc=1}.a'; expected = 'Add('; setup = $null }
                @{ inputStr = '$a.f'; expected = "'fo-o'"; setup = { $a = @{'fo-o'='bar'} } }
                @{ inputStr = 'dir | % { $_.Full'; expected = 'FullName'; setup = $null }
                @{ inputStr = '@{a=$(exit)}.Ke'; expected = 'Keys'; setup = $null }
                @{ inputStr = '@{$(exit)=1}.Va'; expected = 'Values'; setup = $null }
                @{ inputStr = 'switch -'; expected = '-CaseSensitive'; setup = $null }
                @{ inputStr = 'gm -t'; expected = '-Type'; setup = $null }
                @{ inputStr = 'foo -aa -aa'; expected = '-aaa'; setup = { function foo {param($a, $aa, $aaa)} } }
                @{ inputStr = 'switch ( gps -'; expected = '-Name'; setup = $null }
                @{ inputStr = 'set-executionpolicy '; expected = 'AllSigned'; setup = $null }
                @{ inputStr = 'Set-ExecutionPolicy -exe: b'; expected = 'Bypass'; setup = $null }
                @{ inputStr = 'Set-ExecutionPolicy -exe:b'; expected = 'Bypass'; setup = $null }
                @{ inputStr = 'Set-ExecutionPolicy -ExecutionPolicy:'; expected = 'AllSigned'; setup = $null }
                @{ inputStr = 'Set-ExecutionPolicy by -for:'; expected = '$true'; setup = $null }
                @{ inputStr = 'Import-Csv -Encoding '; expected = 'ascii'; setup = $null }
                @{ inputStr = 'Get-Process | % ModuleM'; expected = 'ModuleMemorySize'; setup = $null }
                @{ inputStr = 'Get-Process | % {$_.MainModule} | % Com'; expected = 'Company'; setup = $null }
                @{ inputStr = 'Get-Process | % MainModule | % Com'; expected = 'Company'; setup = $null }
                @{ inputStr = '$p = Get-Process; $p | % ModuleM'; expected = 'ModuleMemorySize'; setup = $null }
                @{ inputStr = 'gmo Microsoft.PowerShell.U'; expected = 'Microsoft.PowerShell.Utility'; setup = $null }
                @{ inputStr = 'rmo Microsoft.PowerShell.U'; expected = 'Microsoft.PowerShell.Utility'; setup = $null }
                @{ inputStr = 'gcm -Module Microsoft.PowerShell.U'; expected = 'Microsoft.PowerShell.Utility'; setup = $null }
                @{ inputStr = 'gmo -list PackageM'; expected = 'PackageManagement'; setup = $null }
                @{ inputStr = 'gcm -Module PackageManagement Find-Pac'; expected = 'Find-Package'; setup = $null }
                @{ inputStr = 'ipmo PackageM'; expected = 'PackageManagement'; setup = $null }
                @{ inputStr = 'Get-Process pws'; expected = 'pwsh'; setup = $null }
                @{ inputStr = "function bar { [OutputType('System.IO.FileInfo')][OutputType('System.Diagnostics.Process')]param() }; bar | ? { `$_.ProcessN"; expected = 'ProcessName'; setup = $null }
                @{ inputStr = "function bar { [OutputType('System.IO.FileInfo')][OutputType('System.Diagnostics.Process')]param() }; bar | ? { `$_.LastAc"; expected = 'LastAccessTime'; setup = $null }
                @{ inputStr = "& 'get-comm"; expected = "'Get-Command'"; setup = $null }
                @{ inputStr = 'alias:dir'; expected = Join-Path 'Alias:' 'dir'; setup = $null }
                @{ inputStr = 'gc alias::ipm'; expected = 'alias::ipmo'; setup = $null }
                @{ inputStr = 'gc enVironment::psmod'; expected = 'enVironment::PSModulePath'; setup = $null }
                ## tab completion safe expression evaluator tests
                @{ inputStr = '@{a=$(exit)}.Ke'; expected = 'Keys'; setup = $null }
                @{ inputStr = '@{$(exit)=1}.Ke'; expected = 'Keys'; setup = $null }
                ## tab completion variable names
                @{ inputStr = '@PSVer'; expected = '@PSVersionTable'; setup = $null }
                @{ inputStr = '$global:max'; expected = '$global:MaximumHistoryCount'; setup = $null }
                @{ inputStr = '$PSMod'; expected = '$PSModuleAutoLoadingPreference'; setup = $null }
                ## tab completion for variable in path
                ## if $PSHOME contains a space tabcompletion adds ' around the path
                @{ inputStr = 'cd $PSHOME\Modu'; expected = if($PSHOME.Contains(' ')) { "'$(Join-Path $PSHOME 'Modules')'" } else { Join-Path $PSHOME 'Modules' }; setup = $null }
                @{ inputStr = 'cd "$PSHOME\Modu"'; expected = "`"$(Join-Path $PSHOME 'Modules')`""; setup = $null }
                @{ inputStr = '$PSHOME\System.Management.Au'; expected = if($PSHOME.Contains(' ')) { "`& '$(Join-Path $PSHOME 'System.Management.Automation.dll')'" }  else { Join-Path $PSHOME 'System.Management.Automation.dll'; Setup = $null }}
                @{ inputStr = '"$PSHOME\System.Management.Au"'; expected = "`"$(Join-Path $PSHOME 'System.Management.Automation.dll')`""; setup = $null }
                @{ inputStr = '& "$PSHOME\System.Management.Au"'; expected = "`"$(Join-Path $PSHOME 'System.Management.Automation.dll')`""; setup = $null }
                ## tab completion AST-based tests
                @{ inputStr = 'get-date | ForEach-Object { $PSItem.h'; expected = 'Hour'; setup = $null }
                @{ inputStr = '$a=gps;$a[0].h'; expected = 'Handle'; setup = $null }
                @{ inputStr = "`$(1,'a',@{})[-1].k"; expected = 'Keys'; setup = $null }
                @{ inputStr = "`$(1,'a',@{})[1].tri"; expected = 'Trim('; setup = $null }
                ## tab completion for type names
                @{ inputStr = '[ScriptBlockAst'; expected = 'System.Management.Automation.Language.ScriptBlockAst'; setup = $null }
                @{ inputStr = 'New-Object dict'; expected = 'System.Collections.Generic.Dictionary'; setup = $null }
                @{ inputStr = 'New-Object System.Collections.Generic.List[datet'; expected = "'System.Collections.Generic.List[datetime]'"; setup = $null }
                @{ inputStr = '[System.Management.Automation.Runspaces.runspacef'; expected = 'System.Management.Automation.Runspaces.RunspaceFactory'; setup = $null }
                @{ inputStr = '[specialfol'; expected = 'System.Environment+SpecialFolder'; setup = $null }
                ## tab completion for variable names in '{}'
                @{ inputStr = '${PSDefault'; expected = '${PSDefaultParameterValues}'; setup = $null }
            )
        }

        It "Input '<inputStr>' should successfully complete" -TestCases $testCases {
            param($inputStr, $expected, $setup)

            if ($null -ne $setup) { . $setup }
            $res = TabExpansion2 -inputScript $inputStr -cursorColumn $inputStr.Length
            $res.CompletionMatches.Count | Should -BeGreaterThan 0
            $res.CompletionMatches.CompletionText | Should -Contain $expected
        }

        It "Tab completion UNC path" -Skip:(!$IsWindows) {
<<<<<<< HEAD
            $beforeTab = "\\localhost\ADMIN$\boo"
            $afterTab = "& '\\localhost\ADMIN$\Boot'"
=======
            if (!$env:HOMEDRIVE) {
                Set-ItResult -Skipped -Because "Homerdrive is not set"
            }
            $homeDrive = $env:HOMEDRIVE.Replace(":", "$")
            $beforeTab = "\\localhost\$homeDrive\wind"
            $afterTab = "& '\\localhost\$homeDrive\Windows'"
>>>>>>> b2c4888e
            $res = TabExpansion2 -inputScript $beforeTab -cursorColumn $beforeTab.Length
            $res.CompletionMatches.Count | Should -BeGreaterThan 0
            $res.CompletionMatches[0].CompletionText | Should -BeExactly $afterTab
        }

        It "Tab completion UNC path with forward slashes" -Skip:(!$IsWindows) {
            $beforeTab = "//localhost/admin"
            # it is expected that tab completion turns forward slashes into backslashes
            $afterTab = "\\localhost\ADMIN$"
            $res = TabExpansion2 -inputScript $beforeTab -cursorColumn $beforeTab.Length
            $res.CompletionMatches.Count | Should -BeGreaterThan 0
            $res.CompletionMatches[0].CompletionText | Should -BeExactly $afterTab
        }


        It "Tab completion for registry" -Skip:(!$IsWindows) {
            $beforeTab = 'registry::HKEY_l'
            $afterTab = 'registry::HKEY_LOCAL_MACHINE'
            $res = TabExpansion2 -inputScript $beforeTab -cursorColumn $beforeTab.Length
            $res.CompletionMatches | Should -HaveCount 1
            $res.CompletionMatches[0].CompletionText | Should -BeExactly $afterTab
        }

        It "Tab completion for wsman provider" -Skip:(!$IsWindows) {
            $beforeTab = 'wsman::localh'
            $afterTab = 'wsman::localhost'
            $res = TabExpansion2 -inputScript $beforeTab -cursorColumn $beforeTab.Length
            $res.CompletionMatches | Should -HaveCount 1
            $res.CompletionMatches[0].CompletionText | Should -BeExactly $afterTab
        }

        It "Tab completion for filesystem provider qualified path" {
            $tempFolder = [System.IO.Path]::GetTempPath()
            try
            {
                New-Item -ItemType Directory -Path "$tempFolder/helloworld" > $null
                $tempFolder | Should -Exist
                $beforeTab = 'filesystem::{0}hello' -f $tempFolder
                $afterTab = 'filesystem::{0}helloworld' -f $tempFolder
                $res = TabExpansion2 -inputScript $beforeTab -cursorColumn $beforeTab.Length
                $res.CompletionMatches.Count | Should -BeGreaterThan 0
                $res.CompletionMatches[0].CompletionText | Should -BeExactly $afterTab
            }
            finally
            {
                Remove-Item -Path "$tempFolder/helloworld" -Force -ErrorAction SilentlyContinue
            }
        }

        It "Tab completion dynamic parameter of a custom function" {
            function Test-DynamicParam {
                [CmdletBinding()]
                PARAM( $DeFirst )

                DYNAMICPARAM {
                    $paramDictionary = [System.Management.Automation.RuntimeDefinedParameterDictionary]::new()
                    $attributeCollection = [System.Collections.ObjectModel.Collection[Attribute]]::new()
                    $attributeCollection.Add([Parameter]::new())
                    $deSecond = [System.Management.Automation.RuntimeDefinedParameter]::new('DeSecond', [System.Array], $attributeCollection)
                    $deThird = [System.Management.Automation.RuntimeDefinedParameter]::new('DeThird', [System.Array], $attributeCollection)
                    $null = $paramDictionary.Add('DeSecond', $deSecond)
                    $null = $paramDictionary.Add('DeThird', $deThird)
                    return $paramDictionary
                }

                PROCESS {
                    Write-Host 'Hello'
                    Write-Host $PSBoundParameters
                }
            }

            $inputStr = "Test-DynamicParam -D"
            $res = TabExpansion2 -inputScript $inputStr -cursorColumn $inputStr.Length
            $res.CompletionMatches.Count | Should -BeGreaterThan 3
            $res.CompletionMatches[0].CompletionText | Should -BeExactly '-DeFirst'
            $res.CompletionMatches[1].CompletionText | Should -BeExactly '-DeSecond'
            $res.CompletionMatches[2].CompletionText | Should -BeExactly '-DeThird'
        }

        It "Tab completion dynamic parameter '-CodeSigningCert'" -Skip:(!$IsWindows) {
            try {
                Push-Location cert:\
                $inputStr = "gci -co"
                $res = TabExpansion2 -inputScript $inputStr -cursorColumn $inputStr.Length
                $res.CompletionMatches[0].CompletionText | Should -BeExactly '-CodeSigningCert'
            } finally {
                Pop-Location
            }
        }

        It "Tab completion for file system takes precedence over functions" {
            try {
                Push-Location $TestDrive
                New-Item -Name myf -ItemType File -Force
                function MyFunction { "Hi there" }

                $inputStr = "myf"
                $res = TabExpansion2 -inputScript $inputStr -cursorColumn $inputStr.Length
                $res.CompletionMatches | Should -HaveCount 2
                $res.CompletionMatches[0].CompletionText | Should -BeExactly (Resolve-Path myf -Relative)
                $res.CompletionMatches[1].CompletionText | Should -BeExactly "MyFunction"
            } finally {
                Remove-Item -Path myf -Force
                Pop-Location
            }
        }

        It "Tab completion for validateSet attribute" {
            function foo { param([ValidateSet('cat','dog')]$p) }
            $inputStr = "foo "
            $res = TabExpansion2 -inputScript $inputStr -cursorColumn $inputStr.Length
            $res.CompletionMatches | Should -HaveCount 2
            $res.CompletionMatches[0].CompletionText | Should -BeExactly 'cat'
            $res.CompletionMatches[1].CompletionText | Should -BeExactly 'dog'
        }

        It "Tab completion for validateSet attribute takes precedence over enums" {
            function foo { param([ValidateSet('DarkBlue','DarkCyan')][ConsoleColor]$p) }
            $inputStr = "foo "
            $res = TabExpansion2 -inputScript $inputStr -cursorColumn $inputStr.Length
            $res.CompletionMatches | Should -HaveCount 2
            $res.CompletionMatches[0].CompletionText | Should -BeExactly 'DarkBlue'
            $res.CompletionMatches[1].CompletionText | Should -BeExactly 'DarkCyan'
        }

        It "Tab completion for attribute type" {
            $inputStr = '[validateset()]$var1'
            $res = TabExpansion2 -inputScript $inputStr -cursorColumn 2
            $res.CompletionMatches.CompletionText | Should -Contain 'ValidateSet'
        }

        It "Tab completion for ArgumentCompleter when AST is passed to CompleteInput" {
            $scriptBl = {
                function Test-Completion {
                    param (
                        [String]$TestVal
                    )
                }
                [scriptblock]$completer = {
                    param($commandName, $parameterName, $wordToComplete, $commandAst, $fakeBoundParameters)

                    @('Val1', 'Val2')
                }
                Register-ArgumentCompleter -CommandName Test-Completion -ParameterName TestVal -ScriptBlock $completer
            }
            $pwsh = [PowerShell]::Create()
            $pwsh.AddScript($scriptBl)
            $pwsh.Invoke()

            $completeInput_Input = $scriptBl.ToString()
            $completeInput_Input += "`nTest-Completion -TestVal "
            $res = [System.Management.Automation.CommandCompletion]::CompleteInput($completeInput_Input, $completeInput_Input.Length, $null, $pwsh)
            $res.CompletionMatches | Should -HaveCount 2
            $res.CompletionMatches[0].CompletionText | Should -BeExactly 'Val1'
            $res.CompletionMatches[1].CompletionText | Should -BeExactly 'Val2'
        }

        It "Tab completion for enum type parameter of a custom function" {
            function baz ([consolecolor]$name, [ValidateSet('cat','dog')]$p){}
            $inputStr = "baz -name "
            $res = TabExpansion2 -inputScript $inputStr -cursorColumn $inputStr.Length
            $res.CompletionMatches | Should -HaveCount 16
            $res.CompletionMatches[0].CompletionText | Should -BeExactly 'Black'

            $inputStr = "baz Black "
            $res = TabExpansion2 -inputScript $inputStr -cursorColumn $inputStr.Length
            $res.CompletionMatches | Should -HaveCount 2
            $res.CompletionMatches[0].CompletionText | Should -BeExactly 'cat'
            $res.CompletionMatches[1].CompletionText | Should -BeExactly 'dog'
        }

        It "Tab completion for enum members after colon with <Space> space" -TestCases @(
            @{ Space = 0 }
            @{ Space = 1 }
        ) {
            param ($Space)
            $inputStr = "Get-Command -Type:$(' ' * $Space)Al"
            $res = TabExpansion2 -inputScript $inputStr -cursorColumn $inputStr.Length
            $res.CompletionMatches | Should -HaveCount 2
            $res.CompletionMatches[0].CompletionText | Should -BeExactly 'Alias'
            $res.CompletionMatches[1].CompletionText | Should -BeExactly 'All'
        }

        It "Tab completion for enum members between colon with <LeftSpace> space and <RightSpace> space with value" -TestCases @(
            @{ LeftSpace = 0; RightSpace = 0 }
            @{ LeftSpace = 0; RightSpace = 1 }
            @{ LeftSpace = 1; RightSpace = 0 }
            @{ LeftSpace = 1; RightSpace = 1 }
        ) {
            param ($LeftSpace, $RightSpace)
            $inputStrEndsWithCursor = "Get-Command -Type:$(' ' * $LeftSpace)"
            $inputStr = $inputStrEndsWithCursor + "$(' ' * $RightSpace)Alias"
            $res = TabExpansion2 -inputScript $inputStr -cursorColumn $inputStrEndsWithCursor.Length
            $expectedArray = [enum]::GetNames([System.Management.Automation.CommandTypes]) | Sort-Object
            $res.CompletionMatches.CompletionText | Should -Be $expectedArray
        }

        It "Tab completion for enum members between comma with <LeftSpace> space and <RightSpace> space with parameter" -TestCases @(
            @{ LeftSpace = 0; RightSpace = 0 }
            @{ LeftSpace = 0; RightSpace = 1 }
            @{ LeftSpace = 1; RightSpace = 0 }
            @{ LeftSpace = 1; RightSpace = 1 }
        ) {
            param ($LeftSpace, $RightSpace)
            $inputStrEndsWithCursor = "Get-Command -Type Alias,$(' ' * $LeftSpace)"
            $inputStr = $inputStrEndsWithCursor + "$(' ' * $RightSpace)-All"
            $res = TabExpansion2 -inputScript $inputStr -cursorColumn $inputStrEndsWithCursor.Length
            $expectedArray = [enum]::GetNames([System.Management.Automation.CommandTypes]) | Sort-Object
            $res.CompletionMatches.CompletionText | Should -Be $expectedArray
        }

        It "Tab completion for enum members after comma" {
            $inputStr = "Get-Command -Type Alias,c"
            $res = TabExpansion2 -inputScript $inputStr -cursorColumn $inputStr.Length
            $res.CompletionMatches | Should -HaveCount 2
            $res.CompletionMatches[0].CompletionText | Should -BeExactly 'Cmdlet'
            $res.CompletionMatches[1].CompletionText | Should -BeExactly 'Configuration'
        }

        It "Test [CommandCompletion]::GetNextResult" {
            $inputStr = "Get-Command -Type Alias,c"
            $res = TabExpansion2 -inputScript $inputStr -cursorColumn $inputStr.Length
            $res.CompletionMatches | Should -HaveCount 2
            $res.GetNextResult($false).CompletionText | Should -BeExactly 'Configuration'
            $res.GetNextResult($true).CompletionText | Should -BeExactly 'Cmdlet'
            $res.GetNextResult($true).CompletionText | Should -BeExactly 'Configuration'
        }

        It "Test history completion" {
            $startDate = Get-Date
            $endDate = $startDate.AddSeconds(1)
            $history = [pscustomobject]@{
                CommandLine = "Test history completion"
                ExecutionStatus = "Stopped"
                StartExecutionTime = $startDate
                EndExecutionTime = $endDate
            }
            Add-History -InputObject $history
            $res = TabExpansion2 -inputScript "#" -cursorColumn 1
            $res.CompletionMatches.Count | Should -BeGreaterThan 0
            $res.CompletionMatches[0].CompletionText | Should -BeExactly "Test history completion"
        }

        It "Test #requires parameter completion" {
            $res = TabExpansion2 -inputScript "#requires -" -cursorColumn 11
            $res.CompletionMatches.Count | Should -BeGreaterThan 0
            $res.CompletionMatches[0].CompletionText | Should -BeExactly "Modules"
        }

        It "Test #requires parameter value completion" {
            $res = TabExpansion2 -inputScript "#requires -PSEdition " -cursorColumn 21
            $res.CompletionMatches.Count | Should -BeGreaterThan 0
            $res.CompletionMatches[0].CompletionText | Should -BeExactly "Core"
        }

        It "Test no completion after #requires -RunAsAdministrator" {
            $res = TabExpansion2 -inputScript "#requires -RunAsAdministrator -" -cursorColumn 31
            $res.CompletionMatches | Should -HaveCount 0
        }

        It "Test no suggestions for already existing parameters in #requires" {
            $res = TabExpansion2 -inputScript "#requires -Modules -" -cursorColumn 20
            $res.CompletionMatches.CompletionText | Should -Not -Contain "Modules"
        }

        It "Test module completion in #requires without quotes" {
            $res = TabExpansion2 -inputScript "#requires -Modules P" -cursorColumn 20
            $res.CompletionMatches.Count | Should -BeGreaterThan 0
            $res.CompletionMatches.CompletionText | Should -Contain "Pester"
        }

        It "Test module completion in #requires with quotes" {
            $res = TabExpansion2 -inputScript '#requires -Modules "' -cursorColumn 20
            $res.CompletionMatches.Count | Should -BeGreaterThan 0
            $res.CompletionMatches.CompletionText | Should -Contain "Pester"
        }

        It "Test module completion in #requires with multiple modules" {
            $res = TabExpansion2 -inputScript "#requires -Modules Pester," -cursorColumn 26
            $res.CompletionMatches.Count | Should -BeGreaterThan 0
            $res.CompletionMatches.CompletionText | Should -Contain "Pester"
        }

        It "Test hashtable key completion in #requires statement for modules" {
            $res = TabExpansion2 -inputScript "#requires -Modules @{" -cursorColumn 21
            $res.CompletionMatches.Count | Should -BeGreaterThan 0
            $res.CompletionMatches[0].CompletionText | Should -BeExactly "GUID"
        }

        It "Test no suggestions for already existing hashtable keys in #requires statement for modules" {
            $res = TabExpansion2 -inputScript '#requires -Modules @{ModuleName="Pester";' -cursorColumn 41
            $res.CompletionMatches.Count | Should -BeGreaterThan 0
            $res.CompletionMatches.CompletionText | Should -Not -Contain "ModuleName"
        }

        It "Test no suggestions for mutually exclusive hashtable keys in #requires statement for modules" {
            $res = TabExpansion2 -inputScript '#requires -Modules @{ModuleName="Pester";RequiredVersion="1.0";' -cursorColumn 63
            $res.CompletionMatches.CompletionText | Should -BeExactly "GUID"
        }

        It "Test no suggestions for RequiredVersion key in #requires statement when ModuleVersion is specified" {
            $res = TabExpansion2 -inputScript '#requires -Modules @{ModuleName="Pester";ModuleVersion="1.0";' -cursorColumn 61
            $res.CompletionMatches.Count | Should -BeGreaterThan 0
            $res.CompletionMatches.CompletionText | Should -Not -Contain "RequiredVersion"
        }

        It "Test module completion in #requires statement for hashtables" {
            $res = TabExpansion2 -inputScript '#requires -Modules @{ModuleName="p' -cursorColumn 34
            $res.CompletionMatches.Count | Should -BeGreaterThan 0
            $res.CompletionMatches.CompletionText | Should -Contain "Pester"
        }

        It "Test Attribute member completion" {
            $inputStr = "function bar { [parameter(]param() }"
            $res = TabExpansion2 -inputScript $inputStr -cursorColumn ($inputStr.IndexOf('(') + 1)
            $res.CompletionMatches | Should -HaveCount 10
            $entry = $res.CompletionMatches | Where-Object CompletionText -EQ "Position"
            $entry.CompletionText | Should -BeExactly "Position"
        }

        It "Test Attribute member completion multiple members" {
            $inputStr = "function bar { [parameter(Position,]param() }"
            $res = TabExpansion2 -inputScript $inputStr -cursorColumn ($inputStr.IndexOf(',') + 1)
            $res.CompletionMatches | Should -HaveCount 9
            $entry = $res.CompletionMatches | Where-Object CompletionText -EQ "Mandatory"
            $entry.CompletionText | Should -BeExactly "Mandatory"
        }

        It "Should complete member in attribute argument value" {
            $inputStr = '[ValidateRange(1,[int]::Maxva^)]$a'
            $CursorIndex = $inputStr.IndexOf('^')
            $res = TabExpansion2 -cursorColumn $CursorIndex -inputScript $inputStr.Remove($CursorIndex, 1)
            $res.CompletionMatches | Should -HaveCount 1
            $res.CompletionMatches[0].CompletionText | Should -BeExactly "MaxValue"
        }

        It "Test Attribute scriptblock completion" {
            $inputStr = '[ValidateScript({Get-Child})]$Test=ls'
            $res = TabExpansion2 -inputScript $inputStr -cursorColumn ($inputStr.IndexOf('}'))
            $res.CompletionMatches | Should -HaveCount 1
            $entry = $res.CompletionMatches | Where-Object CompletionText -EQ "Get-ChildItem"
            $entry.CompletionText | Should -BeExactly "Get-ChildItem"
        }

        It '<Intent>' -TestCases @(
            @{
                Intent = 'Complete attribute members on empty line'
                Expected = @('Position','ParameterSetName','Mandatory','ValueFromPipeline','ValueFromPipelineByPropertyName','ValueFromRemainingArguments','HelpMessage','HelpMessageBaseName','HelpMessageResourceId','DontShow')
                TestString = @'
function bar { [parameter(


^

        )]param() }
'@
            }
            @{
                Intent = 'Complete attribute members on empty line with preceding member'
                Expected = @('Position','ParameterSetName','Mandatory','ValueFromPipeline','ValueFromPipelineByPropertyName','ValueFromRemainingArguments','HelpMessage','HelpMessageBaseName','HelpMessageResourceId','DontShow')
                TestString = @'
function bar { [parameter(
Mandatory,

^

        )]param() }
'@
            }
        ){
            param($Expected, $TestString)
            $CursorIndex = $TestString.IndexOf('^')
            $res = TabExpansion2 -cursorColumn $CursorIndex -inputScript $TestString.Remove($CursorIndex, 1)
            $res.CompletionMatches[0].CompletionText | Should -BeIn $Expected
        }

        It "Test completion with line continuation" {
            $inputStr = @'
dir -Recurse `
-Lite
'@
            $res = TabExpansion2 -inputScript $inputStr -cursorColumn $inputStr.Length
            $res.CompletionMatches | Should -HaveCount 1
            $res.CompletionMatches[0].CompletionText | Should -BeExactly "-LiteralPath"
        }

        It "Test member completion of a static method invocation" {
            $inputStr = '[powershell]::Create().'
            $res = TabExpansion2 -inputScript $inputStr -cursorColumn $inputStr.Length
            $res.CompletionMatches | Should -HaveCount 33
            $res.CompletionMatches[0].CompletionText | Should -BeExactly "Commands"
        }

        It "Test completion with common parameters" {
            $inputStr = 'invoke-webrequest -out'
            $res = TabExpansion2 -inputScript $inputStr -cursorColumn $inputStr.Length
            $res.CompletionMatches | Should -HaveCount 3
            [string]::Join(',', ($res.CompletionMatches.completiontext | Sort-Object)) | Should -BeExactly "-OutBuffer,-OutFile,-OutVariable"
        }

        It "Test completion with exact match" {
            $inputStr = 'get-content -wa'
            $res = TabExpansion2 -inputScript $inputStr -cursorColumn $inputStr.Length
            $res.CompletionMatches | Should -HaveCount 4
            [string]::Join(',', ($res.CompletionMatches.completiontext | Sort-Object)) | Should -BeExactly "-wa,-Wait,-WarningAction,-WarningVariable"
        }

        It "Test completion with splatted variable" {
            $inputStr = 'Get-Content @Splat -P'
            $res = TabExpansion2 -inputScript $inputStr -cursorColumn $inputStr.Length
            $res.CompletionMatches | Should -HaveCount 6
            [string]::Join(',', ($res.CompletionMatches.completiontext | Sort-Object)) | Should -BeExactly "-Path,-PipelineVariable,-proga,-ProgressAction,-PSPath,-pv"
        }

        It "Test completion for HttpVersion parameter name" {
            $inputStr = 'Invoke-WebRequest -HttpV'
            $res = TabExpansion2 -inputScript $inputStr -cursorColumn $inputStr.Length
            $res.CompletionMatches | Should -HaveCount 1
            $res.CompletionMatches[0].CompletionText | Should -BeExactly "-HttpVersion"
        }

        It "Test completion for HttpVersion parameter" {
            $inputStr = 'Invoke-WebRequest -HttpVersion '
            $res = TabExpansion2 -inputScript $inputStr -cursorColumn $inputStr.Length
            $res.CompletionMatches | Should -HaveCount 4
            [string]::Join(',', ($res.CompletionMatches.completiontext | Sort-Object)) | Should -BeExactly "1.0,1.1,2.0,3.0"
        }

        It "Test completion for HttpVersion parameter with input" {
            $inputStr = 'Invoke-WebRequest -HttpVersion 1'
            $res = TabExpansion2 -inputScript $inputStr -cursorColumn $inputStr.Length
            $res.CompletionMatches | Should -HaveCount 2
            [string]::Join(',', ($res.CompletionMatches.completiontext | Sort-Object)) | Should -BeExactly "1.0,1.1"
        }

        It 'Should complete Select-Object properties without duplicates' {
            $res = TabExpansion2 -inputScript '$PSVersionTable | Select-Object -Property Count,'
            $res.CompletionMatches.CompletionText | Should -Not -Contain "Count"
        }

        It '<Intent>' -TestCases @(
            @{
                Intent = 'Complete loop labels with no input'
                Expected = 'Outer','Inner'
                TestString = ':Outer while ($true){:Inner while ($true){ break ^ }}'
            }
            @{
                Intent = 'Complete loop labels that are accessible'
                Expected = 'Outer'
                TestString = ':Outer do {:Inner while ($true){ break } continue ^ } until ($false)'
            }
            @{
                Intent = 'Complete loop labels with partial input'
                Expected = 'Outer'
                TestString = ':Outer do {:Inner while ($true){ break } continue o^ut } while ($true)'
            }
            @{
                Intent = 'Complete loop label for incomplete switch'
                Expected = 'Outer'
                TestString = ':Outer switch ($x){"randomValue"{ continue ^'
            }
            @{
                Intent = 'Complete loop label for incomplete do loop'
                Expected = 'Outer'
                TestString = ':Outer do {:Inner while ($true){ break } continue ^'
            }
            @{
                Intent = 'Complete loop label for incomplete for loop'
                Expected = 'forLoop'
                TestString = ':forLoop for ($i = 0; $i -lt $SomeCollection.Count; $i++) {continue ^'
            }
            @{
                Intent = 'Complete loop label for incomplete while loop'
                Expected = 'WhileLoop'
                TestString = ':WhileLoop while ($true){ break ^'
            }
            @{
                Intent = 'Complete loop label for incomplete foreach loop'
                Expected = 'foreachLoop'
                TestString = ':foreachLoop foreach ($x in $y) { break ^'
            }
            @{
                Intent = 'Not Complete loop labels with colon'
                Expected = $null
                TestString = ':Outer foreach ($x in $y){:Inner for ($i = 0; $i -lt $X.Count; $i++){ break :O^}}'
            }
            @{
                Intent = 'Not Complete loop labels if cursor is in front of existing label'
                Expected = $null
                TestString = ':Outer switch ($x){"Value1"{break ^ Outer}}'
            }
        ){
            param($Expected, $TestString)
            $CursorIndex = $TestString.IndexOf('^')
            $res = TabExpansion2 -cursorColumn $CursorIndex -inputScript $TestString.Remove($CursorIndex, 1)
            $res.CompletionMatches.CompletionText | Should -BeExactly $Expected
        }
    }

    Context "Module completion for 'using module'" {
        BeforeAll {
            $tempDir = Join-Path -Path $TestDrive -ChildPath "UsingModule"
            New-Item -Path $tempDir -ItemType Directory -Force > $null
            New-Item -Path "$tempDir\testModule.psm1" -ItemType File -Force > $null

            Push-Location -Path $tempDir
        }

        AfterAll {
            Pop-Location
            Remove-Item -Path $tempDir -Recurse -Force -ErrorAction SilentlyContinue
        }

        It "Test complete module file name" {
            $inputStr = "using module test"
            $res = TabExpansion2 -inputScript $inputStr -cursorColumn $inputStr.Length
            $res.CompletionMatches | Should -HaveCount 1
            $res.CompletionMatches[0].CompletionText | Should -BeExactly ".${separator}testModule.psm1"
        }

        It "Test complete module name" {
            $inputStr = "using module PSRead"
            $res = TabExpansion2 -inputScript $inputStr -cursorColumn $inputStr.Length
            $res.CompletionMatches.Count | Should -BeGreaterThan 0
            $res.CompletionMatches[0].CompletionText | Should -BeExactly "PSReadLine"
        }

        It "Test complete module name with wildcard" {
            $inputStr = "using module *ReadLi"
            $res = TabExpansion2 -inputScript $inputStr -cursorColumn $inputStr.Length
            $res.CompletionMatches.Count | Should -BeGreaterThan 0
            $res.CompletionMatches[0].CompletionText | Should -BeExactly "PSReadLine"
        }
    }

    Context "Completion on 'comma', 'redirection' and 'minus' tokens" {
        BeforeAll {
            $tempDir = Join-Path -Path $TestDrive -ChildPath "CommaTest"
            New-Item -Path $tempDir -ItemType Directory -Force > $null
            New-Item -Path "$tempDir\commaA.txt" -ItemType File -Force > $null

            $redirectionTestCases = @(
                @{ inputStr = "gps >";  expected = ".${separator}commaA.txt" }
                @{ inputStr = "gps >>"; expected = ".${separator}commaA.txt" }
                @{ inputStr = "dir con 2>";  expected = ".${separator}commaA.txt" }
                @{ inputStr = "dir con 2>>"; expected = ".${separator}commaA.txt" }
                @{ inputStr = "gps 2>&1>";   expected = ".${separator}commaA.txt" }
                @{ inputStr = "gps 2>&1>>";  expected = ".${separator}commaA.txt" }
            )

            Push-Location -Path $tempDir
        }

        AfterAll {
            Pop-Location
            Remove-Item -Path $tempDir -Recurse -Force -ErrorAction SilentlyContinue
        }

        It "Test comma with file array element" {
            $inputStr = "dir .\commaA.txt,"
            $expected = ".${separator}commaA.txt"
            $res = TabExpansion2 -inputScript $inputStr -cursorColumn $inputStr.Length
            $res.CompletionMatches | Should -HaveCount 1
            $res.CompletionMatches[0].CompletionText | Should -BeExactly $expected
        }

        It "Tab completion for file array element between comma with <LeftSpace> space and <RightSpace> space with parameter" -TestCases @(
            @{ LeftSpace = 0; RightSpace = 0 }
            @{ LeftSpace = 0; RightSpace = 1 }
            @{ LeftSpace = 1; RightSpace = 0 }
            @{ LeftSpace = 1; RightSpace = 1 }
        ) {
            param ($LeftSpace, $RightSpace)
            $inputStrEndsWithCursor = "dir .\commaA.txt,$(' ' * $LeftSpace)"
            $inputStr = $inputStrEndsWithCursor + "$(' ' * $RightSpace)-File"
            $expected = ".${separator}commaA.txt"
            $res = TabExpansion2 -inputScript $inputStr -cursorColumn $inputStrEndsWithCursor.Length
            $res.CompletionMatches | Should -HaveCount 1
            $res.CompletionMatches[0].CompletionText | Should -BeExactly $expected
        }

        It "Test comma with Enum array element" {
            $inputStr = "gcm -CommandType Cmdlet,"
            $res = TabExpansion2 -inputScript $inputStr -cursorColumn $inputStr.Length
            $res.CompletionMatches | Should -HaveCount ([System.Enum]::GetNames([System.Management.Automation.CommandTypes]).Count)
            $res.CompletionMatches[0].CompletionText | Should -BeExactly "Alias"
        }

        It "Test redirection operator '<inputStr>'" -TestCases $redirectionTestCases {
            param($inputStr, $expected)

            $res = TabExpansion2 -inputScript $inputStr -cursorColumn $inputStr.Length
            $res.CompletionMatches | Should -HaveCount 1
            $res.CompletionMatches[0].CompletionText | Should -BeExactly $expected
        }

        It "Test complete the minus token to operators" {
            $inputStr = "55 -"
            $res = TabExpansion2 -inputScript $inputStr -cursorColumn $inputStr.Length
            $res.CompletionMatches | Should -HaveCount ([System.Management.Automation.CompletionCompleters]::CompleteOperator("").Count)
            $res.CompletionMatches[0].CompletionText | Should -BeExactly '-and'
        }
    }

    Context "Folder/File path tab completion with special characters" {
        BeforeAll {
            $tempDir = Join-Path -Path $TestDrive -ChildPath "SpecialChar"
            New-Item -Path $tempDir -ItemType Directory -Force > $null

            New-Item -Path "$tempDir\My [Path]" -ItemType Directory -Force > $null
            New-Item -Path "$tempDir\My [Path]\test.ps1" -ItemType File -Force > $null
            New-Item -Path "$tempDir\)file.txt" -ItemType File -Force > $null

            $testCases = @(
                @{ inputStr = "cd My"; expected = "'.${separator}My ``[Path``]'" }
                @{ inputStr = "Get-Help '.\My ``[Path``]'\"; expected = "'.${separator}My ``[Path``]${separator}test.ps1'" }
                @{ inputStr = "Get-Process >My"; expected = "'.${separator}My ``[Path``]'" }
                @{ inputStr = "Get-Process >'.\My ``[Path``]\'"; expected = "'.${separator}My ``[Path``]${separator}test.ps1'" }
                @{ inputStr = "Get-Process >${tempDir}\My"; expected = "'${tempDir}${separator}My ``[Path``]'" }
                @{ inputStr = "Get-Process > '${tempDir}\My ``[Path``]\'"; expected = "'${tempDir}${separator}My ``[Path``]${separator}test.ps1'" }
            )

            Push-Location -Path $tempDir
        }

        AfterAll {
            Pop-Location
            Remove-Item -Path $tempDir -Recurse -Force -ErrorAction SilentlyContinue
        }

        It "Complete special relative path '<inputStr>'" -TestCases $testCases {
            param($inputStr, $expected)

            $res = TabExpansion2 -inputScript $inputStr -cursorColumn $inputStr.Length
            $res.CompletionMatches.Count | Should -BeGreaterThan 0
            $res.CompletionMatches[0].CompletionText | Should -BeExactly $expected
        }

        It "Complete file name starting with special char" {
            $inputStr = ")"
            $res = TabExpansion2 -inputScript $inputStr -cursorColumn $inputStr.Length
            $res.CompletionMatches | Should -HaveCount 1
            $res.CompletionMatches[0].CompletionText | Should -BeExactly "& '.${separator})file.txt'"
        }
    }

    Context "Local tab completion with AST" {
        BeforeAll {
            $testCases = @(
                @{ inputStr = '$p = Get-Process; $p | % ProcessN '; bareWord = 'ProcessN'; expected = 'ProcessName' }
                @{ inputStr = 'function bar { Get-Ali* }'; bareWord = 'Get-Ali*'; expected = 'Get-Alias' }
                @{ inputStr = 'function baz ([string]$version, [consolecolor]$name){} baz version bl'; bareWord = 'bl'; expected = 'Black' }
            )
        }

        It "Input '<inputStr>' should successfully complete via AST" -TestCases $testCases {
            param($inputStr, $bareWord, $expected)

            $tokens = $null
            $ast = [System.Management.Automation.Language.Parser]::ParseInput($inputStr, [ref] $tokens, [ref]$null)
            $elementAst = $ast.Find(
                { $args[0] -is [System.Management.Automation.Language.StringConstantExpressionAst] -and $args[0].Value -eq $bareWord },
                $true
            )

            $res = TabExpansion2 -ast $ast -tokens $tokens -positionOfCursor $elementAst.Extent.EndScriptPosition
            $res.CompletionMatches.Count | Should -BeGreaterThan 0
            $res.CompletionMatches[0].CompletionText | Should -BeExactly $expected
        }
    }

    Context "User-overridden TabExpansion implementations" {
        It "Override TabExpansion with function" {
            function TabExpansion ($line, $lastword) {
                "Overridden-TabExpansion-Function"
            }

            $inputStr = '$PID.'
            $res = [System.Management.Automation.CommandCompletion]::CompleteInput($inputStr, $inputst.Length, $null)
            $res.CompletionMatches | Should -HaveCount 1
            $res.CompletionMatches[0].CompletionText | Should -BeExactly 'Overridden-TabExpansion-Function'
        }

        It "Override TabExpansion with alias" {
            function OverrideTabExpansion ($line, $lastword) {
                "Overridden-TabExpansion-Alias"
            }
            Set-Alias -Name TabExpansion -Value OverrideTabExpansion

            $inputStr = '$PID.'
            $res = [System.Management.Automation.CommandCompletion]::CompleteInput($inputStr, $inputst.Length, $null)
            $res.CompletionMatches | Should -HaveCount 1
            $res.CompletionMatches[0].CompletionText | Should -BeExactly "Overridden-TabExpansion-Alias"
        }
    }

    Context "No tab completion tests" {
        BeforeAll {
            $testCases = @(
                @{ inputStr = 'function new-' }
                @{ inputStr = 'filter new-' }
                @{ inputStr = '@pid.' }
            )
        }

        It "Input '<inputStr>' should not complete to anything" -TestCases $testCases {
            param($inputStr)

            $res = TabExpansion2 -inputScript $inputStr -cursorColumn $inputStr.Length
            $res.CompletionMatches | Should -BeNullOrEmpty
        }

        It "A single dash should not complete to anything" {
            function test-{}
            $inputStr = 'git -'
            $res = TabExpansion2 -inputScript $inputStr -cursorColumn $inputStr.Length
            $res.CompletionMatches | Should -BeNullOrEmpty
        }
    }

    Context "Tab completion error tests" {
        BeforeAll {
            $ast = {}.Ast;
            $tokens = [System.Management.Automation.Language.Token[]]@()
            $testCases = @(
                @{ inputStr = {[System.Management.Automation.CommandCompletion]::MapStringInputToParsedInput('$PID.', 7)}; expected = "PSArgumentException" }
                @{ inputStr = {[System.Management.Automation.CommandCompletion]::CompleteInput($null, $null, $null, $null)}; expected = "PSArgumentNullException" }
                @{ inputStr = {[System.Management.Automation.CommandCompletion]::CompleteInput($ast, $null, $null, $null)}; expected = "PSArgumentNullException" }
                @{ inputStr = {[System.Management.Automation.CommandCompletion]::CompleteInput($ast, $tokens, $null, $null)}; expected = "PSArgumentNullException" }
                @{ inputStr = {[System.Management.Automation.CommandCompletion]::CompleteInput('$PID.', 7, $null, $null)}; expected = "PSArgumentException" }
                @{ inputStr = {[System.Management.Automation.CommandCompletion]::CompleteInput('$PID.', 5, $null, $null)}; expected = "PSArgumentNullException" }
                @{ inputStr = {[System.Management.Automation.CommandCompletion]::CompleteInput($null, $null, $null, $null, $null)}; expected = "PSArgumentNullException" }
                @{ inputStr = {[System.Management.Automation.CommandCompletion]::CompleteInput($ast, $null, $null, $null, $null)}; expected = "PSArgumentNullException" }
                @{ inputStr = {[System.Management.Automation.CommandCompletion]::CompleteInput($ast, $tokens, $null, $null, $null)}; expected = "PSArgumentNullException" }
                @{ inputStr = {[System.Management.Automation.CommandCompletion]::CompleteInput($ast, $tokens, $ast.Extent.EndScriptPosition, $null, $null)}; expected = "PSArgumentNullException" }
            )
        }

        It "Input '<inputStr>' should throw in tab completion" -TestCases $testCases {
            param($inputStr, $expected)
            $inputStr | Should -Throw -ErrorId $expected
        }
    }

    Context "DSC tab completion tests" {
        BeforeAll {
            $testCases = @(
                @{ inputStr = 'Configura'; expected = 'Configuration' }
                @{ inputStr = '$extension = New-Object [System.Collections.Generic.List[string]]; $extension.wh'; expected = "Where(" }
                @{ inputStr = '$extension = New-Object [System.Collections.Generic.List[string]]; $extension.fo'; expected = 'ForEach(' }
                @{ inputStr = 'Configuration foo { node $SelectedNodes.'; expected = 'Where(' }
                @{ inputStr = 'Configuration foo { node $SelectedNodes.fo'; expected = 'ForEach(' }
                @{ inputStr = 'Configuration foo { node $AllNodes.'; expected = 'Where(' }
                @{ inputStr = 'Configuration foo { node $ConfigurationData.AllNodes.'; expected = 'Where(' }
                @{ inputStr = 'Configuration foo { node $ConfigurationData.AllNodes.fo'; expected = 'ForEach(' }
                @{ inputStr = 'Configuration bar { File foo { Destinat'; expected = 'DestinationPath = ' }
                @{ inputStr = 'Configuration bar { File foo { Content'; expected = 'Contents = ' }
                @{ inputStr = 'Configuration bar { Fil'; expected = 'File' }
                @{ inputStr = 'Configuration bar { Import-Dsc'; expected = 'Import-DscResource' }
                @{ inputStr = 'Configuration bar { Import-DscResource -Modu'; expected = '-ModuleName' }
                @{ inputStr = 'Configuration bar { Import-DscResource -ModuleName blah -Modu'; expected = '-ModuleVersion' }
                @{ inputStr = 'Configuration bar { Scri'; expected = 'Script' }
                @{ inputStr = 'configuration foo { Script ab {Get'; expected = 'GetScript = ' }
                @{ inputStr = 'configuration foo { Script ab { '; expected = 'DependsOn = ' }
                @{ inputStr = 'configuration foo { File ab { Attributes ='; expected = "'Archive'" }
                @{ inputStr = "configuration foo { File ab { Attributes = "; expected = "'Archive'" }
                @{ inputStr = "configuration foo { File ab { Attributes = ar"; expected = "Archive" }
                @{ inputStr = "configuration foo { File ab { Attributes = 'ar"; expected = "Archive" }
                @{ inputStr = 'configuration foo { File ab { Attributes =('; expected = "'Archive'" }
                @{ inputStr = 'configuration foo { File ab { Attributes =( '; expected = "'Archive'" }
                @{ inputStr = "configuration foo { File ab { Attributes =('Archive',"; expected = "'Hidden'" }
                @{ inputStr = "configuration foo { File ab { Attributes =('Archive', "; expected = "'Hidden'" }
                @{ inputStr = "configuration foo { File ab { Attributes =('Archive', 'Hi"; expected = "Hidden" }
            )
        }

        It "Input '<inputStr>' should successfully complete" -TestCases $testCases -Skip:(!$IsWindows) {
            param($inputStr, $expected)

            if (Test-IsWindowsArm64) {
                Set-ItResult -Pending -Because "TBD"
            }


            $res = TabExpansion2 -inputScript $inputStr -cursorColumn $inputStr.Length
            $res.CompletionMatches.Count | Should -BeGreaterThan 0
            $res.CompletionMatches[0].CompletionText | Should -BeExactly $expected
        }
    }

    Context "CIM cmdlet completion tests" {
        BeforeAll {
            $testCases = @(
                @{ inputStr = "Invoke-CimMethod -ClassName Win32_Process -MethodName Crea"; expected = "Create" }
                @{ inputStr = "Get-CimInstance -ClassName Win32_Process | Invoke-CimMethod -MethodName AttachDeb"; expected = "AttachDebugger" }
                @{ inputStr = 'Get-CimInstance Win32_Process | ?{ $_.ProcessId -eq $PID } | Get-CimAssociatedInstance -ResultClassName Win32_Co*uterSyst'; expected = "Win32_ComputerSystem" }
                @{ inputStr = "Get-CimInstance -ClassName Win32_Environm"; expected = "Win32_Environment" }
                @{ inputStr = "New-CimInstance -ClassName Win32_Environm"; expected = "Win32_Environment" }
                @{ inputStr = 'New-CimInstance -ClassName Win32_Process | %{ $_.Captio'; expected = "Caption" }
                @{ inputStr = "Invoke-CimMethod -ClassName Win32_Environm"; expected = 'Win32_Environment' }
                @{ inputStr = "Get-CimClass -ClassName Win32_Environm"; expected = 'Win32_Environment' }
                @{ inputStr = 'Get-CimInstance -ClassName Win32_Process | Invoke-CimMethod -MethodName SetPriorit'; expected = 'SetPriority' }
                @{ inputStr = 'Invoke-CimMethod -Namespace root/StandardCimv2 -ClassName MSFT_NetIPAddress -MethodName Crea'; expected = 'Create' }
                @{ inputStr = '$win32_process = Get-CimInstance -ClassName Win32_Process; $win32_process | Invoke-CimMethod -MethodName AttachDe'; expected = 'AttachDebugger' }
                @{ inputStr = '$win32_process = Get-CimInstance -ClassName Win32_Process; Invoke-CimMethod -InputObject $win32_process -MethodName AttachDe'; expected = 'AttachDebugger' }
                @{ inputStr = 'Get-CimInstance Win32_Process | ?{ $_.ProcessId -eq $PID } | Get-CimAssociatedInstance -ResultClassName Win32_ComputerS'; expected = 'Win32_ComputerSystem' }
                @{ inputStr = 'Get-CimInstance -Namespace root/Interop -ClassName Win32_PowerSupplyP'; expected = 'Win32_PowerSupplyProfile' }
                @{ inputStr = 'Get-CimInstance __NAMESP'; expected = '__NAMESPACE' }
                @{ inputStr = 'Get-CimInstance -Namespace root/Inter'; expected = 'root/Interop' }
                @{ inputStr = 'Get-CimInstance -Namespace root/Int*ro'; expected = 'root/Interop' }
                @{ inputStr = 'Get-CimInstance -Namespace root/Interop/'; expected = 'root/Interop/ms_409' }
                @{ inputStr = 'New-CimInstance -Namespace root/Inter'; expected = 'root/Interop' }
                @{ inputStr = 'Invoke-CimMethod -Namespace root/Inter'; expected = 'root/Interop' }
                @{ inputStr = 'Get-CimClass -Namespace root/Inter'; expected = 'root/Interop' }
                @{ inputStr = 'Register-CimIndicationEvent -Namespace root/Inter'; expected = 'root/Interop' }
                @{ inputStr = '[Microsoft.Management.Infrastructure.CimClass]$c = $null; $c.CimClassNam'; expected = 'CimClassName' }
                @{ inputStr = '[Microsoft.Management.Infrastructure.CimClass]$c = $null; $c.CimClassName.Substrin'; expected = 'Substring(' }
                @{ inputStr = 'Get-CimInstance -ClassName Win32_Process | %{ $_.ExecutableP'; expected = 'ExecutablePath' }
                @{ inputStr = 'Get-CimInstance -ClassName Win32_Process | Invoke-CimMethod -MethodName SetPriority -Arguments @{'; expected = 'Priority' }
                @{ inputStr = 'Get-CimInstance -ClassName Win32_Service | Invoke-CimMethod -MethodName Change -Arguments @{d'; expected = 'DesktopInteract' }
                @{ inputStr = 'Invoke-CimMethod -ClassName Win32_Process -MethodName Create -Arguments @{'; expected = 'CommandLine' }
                @{ inputStr = 'New-CimInstance Win32_Environment -Property @{'; expected = 'Caption' }
                @{ inputStr = 'Get-CimInstance Win32_Environment | Set-CimInstance -Property @{'; expected = 'Name' }
                @{ inputStr = 'Set-CimInstance -Namespace root/CIMV'; expected = 'root/CIMV2' }
                @{ inputStr = 'Get-CimInstance Win32_Process -Property '; expected = 'Caption' }
                @{ inputStr = 'Get-CimInstance Win32_Process -Property Caption,'; expected = 'Description' }
            )
            $FailCases = @(
                @{ inputStr = "Invoke-CimMethod -ClassName Win32_Process -MethodName Create -Arguments " }
                @{ inputStr = "New-CimInstance Win32_Process -Property " }
            )
        }

        It "CIM cmdlet input '<inputStr>' should successfully complete" -TestCases $testCases -Skip:(!$IsWindows) {
            param($inputStr, $expected)

            $res = TabExpansion2 -inputScript $inputStr -cursorColumn $inputStr.Length
            $res.CompletionMatches.Count | Should -BeGreaterThan 0
            $res.CompletionMatches[0].CompletionText | Should -Be $expected
        }

        It "CIM cmdlet input '<inputStr>' should not successfully complete" -TestCases $FailCases -Skip:(!$IsWindows) {
            param($inputStr)

            $res = TabExpansion2 -inputScript $inputStr -cursorColumn $inputStr.Length
            $res.CompletionMatches[0].ResultType | should -Not -Be 'Property'
        }
    }

    Context "Module cmdlet completion tests" {
        It "ArugmentCompleter for PSEdition should work for '<cmd>'" -TestCases @(
            @{cmd = "Get-Module -PSEdition "; expected = "Desktop", "Core"}
        ) {
            param($cmd, $expected)
            $res = TabExpansion2 -inputScript $cmd -cursorColumn $cmd.Length
            $res.CompletionMatches | Should -HaveCount $expected.Count
            $completionOptions = ""
            foreach ($completion in $res.CompletionMatches) {
                $completionOptions += $completion.ListItemText
            }
            $completionOptions | Should -BeExactly ([string]::Join("", $expected))
        }
    }

    Context "Tab completion help test" {
        BeforeAll {
            if ($IsWindows) {
                $userHelpRoot = Join-Path $HOME "Documents/PowerShell/Help/"
            } else {
                $userModulesRoot = [System.Management.Automation.Platform]::SelectProductNameForDirectory([System.Management.Automation.Platform+XDG_Type]::USER_MODULES)
                $userHelpRoot = Join-Path $userModulesRoot -ChildPath ".." -AdditionalChildPath "Help"
            }
        }

        It 'Should complete about help topic' {
            $helpName = "about_Splatting"
            $helpFileName = "${helpName}.help.txt"
            $inputScript = "get-help about_spla"
            $culture = "en-US"
            $aboutHelpPathUserScope = Join-Path $userHelpRoot $culture
            $aboutHelpPathAllUsersScope = Join-Path $PSHOME $culture
            $expectedCompletionCount = 0

            ## If help content does not exist, tab completion will not work. So update it first.
            $userHelpPath = Join-Path $aboutHelpPathUserScope $helpFileName
            $userScopeHelp = Test-Path $userHelpPath
            if ($userScopeHelp) {
                $expectedCompletionCount++
            } else {
                Update-Help -Force -ErrorAction SilentlyContinue -Scope 'CurrentUser'
                if (Test-Path $userHelpPath) {
                    $expectedCompletionCount++
                }
            }

            $allUserScopeHelpPath = Test-Path (Join-Path $aboutHelpPathAllUsersScope $helpFileName)
            if ($allUserScopeHelpPath) {
                $expectedCompletionCount++
            }

            $res = TabExpansion2 -inputScript $inputScript -cursorColumn $inputScript.Length
            $res.CompletionMatches | Should -HaveCount $expectedCompletions
            $res.CompletionMatches[0].CompletionText | Should -BeExactly $helpName
        }

        It 'Should complete about help topic regardless of culture' {
            try
            {
                ## Save original culture and temporarily set it to da-DK because there's no localized help for da-DK.
                $OriginalCulture = [cultureinfo]::CurrentCulture
                [cultureinfo]::CurrentCulture="da-DK"

                $res = TabExpansion2 -inputScript 'get-help about_spla' -cursorColumn 'get-help about_spla'.Length
                $res.CompletionMatches | Should -HaveCount 1
                $res.CompletionMatches[0].CompletionText | Should -BeExactly $helpName
            }
            finally
            {
                [cultureinfo]::CurrentCulture = $OriginalCulture
            }
        }
        It '<Intent>' -TestCases @(
            @{
                Intent = 'Complete help keywords with minimum input'
                Expected = @(
                    'COMPONENT'
                    'DESCRIPTION'
                    'EXAMPLE'
                    'EXTERNALHELP'
                    'FORWARDHELPCATEGORY'
                    'FORWARDHELPTARGETNAME'
                    'FUNCTIONALITY'
                    'INPUTS'
                    'LINK'
                    'NOTES'
                    'OUTPUTS'
                    'PARAMETER'
                    'REMOTEHELPRUNSPACE'
                    'ROLE'
                    'SYNOPSIS'
                )
                TestString = @'
<#
.^
#>
'@
            }
            @{
                Intent = 'Complete help keywords without duplicates'
                Expected = $null
                TestString = @'
<#
.SYNOPSIS
.S^
#>
'@
            }
            @{
                Intent = 'Complete help keywords with allowed duplicates'
                Expected = 'PARAMETER'
                TestString = @'
<#
.PARAMETER
.Paramet^
#>
'@
            }
            @{
                Intent = 'Complete help keyword FORWARDHELPTARGETNAME argument'
                Expected = 'Get-ChildItem'
                TestString = @'
<#
.FORWARDHELPTARGETNAME  Get-Child^
#>
'@
            }
            @{
                Intent = 'Complete help keyword FORWARDHELPCATEGORY argument'
                Expected = 'Cmdlet'
                TestString = @'
<#
.FORWARDHELPCATEGORY C^
#>
'@
            }
            @{
                Intent = 'Complete help keyword REMOTEHELPRUNSPACE argument'
                Expected = 'PSEdition'
                TestString = @'
<#
.REMOTEHELPRUNSPACE PSEditi^
#>
'@
            }
            @{
                Intent = 'Complete help keyword EXTERNALHELP argument'
                Expected = Join-Path $PSHOME "pwsh.xml"
                TestString = @"
<#
.EXTERNALHELP $PSHOME\pwsh.^
#>
"@
            }
            @{
                Intent = 'Complete help keyword PARAMETER argument for script'
                Expected = 'Param1'
                TestString = @'
<#
.PARAMETER ^
#>
param($Param1)
'@
            }
            @{
                Intent = 'Complete help keyword PARAMETER argument for function with help inside'
                Expected = 'param2'
                TestString = @'
function MyFunction ($param1, $param2)
{
<#
.PARAMETER param1
.PARAMETER ^
#>
}
'@
            }
            @{
                Intent = 'Complete help keyword PARAMETER argument for function with help before it'
                Expected = 'param1','param2'
                TestString = @'
<#
.PARAMETER ^
#>
function MyFunction ($param1, $param2)
{
}
'@
            }
            @{
                Intent = 'Complete help keyword PARAMETER argument for advanced function with help inside'
                Expected = 'Param1'
                TestString = @'
function Verb-Noun
{
<#
.PARAMETER ^
#>
    [CmdletBinding()]
    Param
    (
        $Param1
    )

    Begin
    {
    }
    Process
    {
    }
    End
    {
    }
}
'@
            }
            @{
                Intent = 'Complete help keyword PARAMETER argument for nested function with help before it'
                Expected = 'param3','param4'
                TestString = @'
function MyFunction ($param1, $param2)
{
    <#
    .PARAMETER ^
    #>
    function MyFunction2 ($param3, $param4)
    {
    }
}
'@
            }
            @{
                Intent = 'Complete help keyword PARAMETER argument for function inside advanced function'
                Expected = 'param1','param2'
                TestString = @'
function Verb-Noun
{
    Param
    (
        [Parameter()]
        [string[]]
        $ParamA
    )
    Begin
    {
        <#
            .Parameter ^
        #>
        function MyFunction ($param1, $param2)
        {
        }
    }
}
'@
            }
            @{
                Intent = 'Not complete help keyword PARAMETER argument if following function is too far away'
                Expected = $null
                TestString = @'
<#
.PARAMETER ^
#>


function MyFunction ($param1, $param2)
{
}
'@
            }
        ){
            param($Expected, $TestString)
            $CursorIndex = $TestString.IndexOf('^')
            $res = TabExpansion2 -cursorColumn $CursorIndex -inputScript $TestString.Remove($CursorIndex, 1)
            $res.CompletionMatches.CompletionText | Should -BeExactly $Expected
        }
    }
}

Describe "Tab completion tests with remote Runspace" -Tags Feature,RequireAdminOnWindows {
    BeforeAll {
        if ($IsWindows) {
            $session = New-RemoteSession
            $powershell = [powershell]::Create()
            $powershell.Runspace = $session.Runspace

            $testCases = @(
                @{ inputStr = 'Get-Proc'; expected = 'Get-Process' }
                @{ inputStr = 'Get-Process | % ProcessN'; expected = 'ProcessName' }
                @{ inputStr = 'Get-ChildItem alias: | % { $_.Defini'; expected = 'Definition' }
            )

            $testCasesWithAst = @(
                @{ inputStr = '$p = Get-Process; $p | % ProcessN '; bareWord = 'ProcessN'; expected = 'ProcessName' }
                @{ inputStr = 'function bar { Get-Ali* }'; bareWord = 'Get-Ali*'; expected = 'Get-Alias' }
                @{ inputStr = 'function baz ([string]$version, [consolecolor]$name){} baz version bl'; bareWord = 'bl'; expected = 'Black' }
            )
        } else {
            $defaultParameterValues = $PSDefaultParameterValues.Clone()
            $PSDefaultParameterValues["It:Skip"] = $true
        }
    }
    AfterAll {
        if ($IsWindows) {
            Remove-PSSession $session
            $powershell.Dispose()
        } else {
            $Global:PSDefaultParameterValues = $defaultParameterValues
        }
    }

    It "Input '<inputStr>' should successfully complete in remote runspace" -TestCases $testCases {
        param($inputStr, $expected)
        $res = [System.Management.Automation.CommandCompletion]::CompleteInput($inputStr, $inputStr.Length, $null, $powershell)
        $res.CompletionMatches.Count | Should -BeGreaterThan 0
        $res.CompletionMatches[0].CompletionText | Should -BeExactly $expected
    }

    It "Input '<inputStr>' should successfully complete via AST in remote runspace" -TestCases $testCasesWithAst {
        param($inputStr, $bareWord, $expected)

        $tokens = $null
        $ast = [System.Management.Automation.Language.Parser]::ParseInput($inputStr, [ref] $tokens, [ref]$null)
        $elementAst = $ast.Find(
            { $args[0] -is [System.Management.Automation.Language.StringConstantExpressionAst] -and $args[0].Value -eq $bareWord },
            $true
        )

        $res = [System.Management.Automation.CommandCompletion]::CompleteInput($ast, $tokens, $elementAst.Extent.EndScriptPosition, $null, $powershell)
        $res.CompletionMatches.Count | Should -BeGreaterThan 0
        $res.CompletionMatches[0].CompletionText | Should -BeExactly $expected
    }
}

Describe "WSMan Config Provider tab complete tests" -Tags Feature,RequireAdminOnWindows {

    BeforeAll {
        $originalDefaultParameterValues = $PSDefaultParameterValues.Clone()
        $PSDefaultParameterValues["it:skip"] = !$IsWindows
    }

    AfterAll {
        $Global:PSDefaultParameterValues = $originalDefaultParameterValues
    }

    It "Tab completion works correctly for Listeners" {
        $path = "wsman:\localhost\listener\listener"
        $res = TabExpansion2 -inputScript $path -cursorColumn $path.Length
        $listener = Get-ChildItem WSMan:\localhost\Listener
        $res.CompletionMatches.Count | Should -Be $listener.Count
        $res.CompletionMatches.ListItemText | Should -BeIn $listener.Name
    }

    It "Tab completion gets dynamic parameters for '<path>' using '<parameter>'" -TestCases @(
        @{path = ""; parameter = "-conn"; expected = "ConnectionURI"},
        @{path = ""; parameter = "-op"; expected = "OptionSet"},
        @{path = ""; parameter = "-au"; expected = "Authentication"},
        @{path = ""; parameter = "-ce"; expected = "CertificateThumbprint"},
        @{path = ""; parameter = "-se"; expected = "SessionOption"},
        @{path = ""; parameter = "-ap"; expected = "ApplicationName"},
        @{path = ""; parameter = "-po"; expected = "Port"},
        @{path = ""; parameter = "-u"; expected = "UseSSL"},
        @{path = "localhost\plugin"; parameter = "-pl"; expected = "Plugin"},
        @{path = "localhost\plugin"; parameter = "-sd"; expected = "SDKVersion"},
        @{path = "localhost\plugin"; parameter = "-re"; expected = "Resource"},
        @{path = "localhost\plugin"; parameter = "-ca"; expected = "Capability"},
        @{path = "localhost\plugin"; parameter = "-xm"; expected = "XMLRenderingType"},
        @{path = "localhost\plugin"; parameter = "-fi"; expected = @("FileName", "File")},
        @{path = "localhost\plugin"; parameter = "-ru"; expected = "RunAsCredential"},
        @{path = "localhost\plugin"; parameter = "-us"; expected = "UseSharedProcess"},
        @{path = "localhost\plugin"; parameter = "-au"; expected = "AutoRestart"},
        @{path = "localhost\plugin"; parameter = "-proc"; expected = "ProcessIdleTimeoutSec"},
        @{path = "localhost\Plugin\microsoft.powershell\Resources\"; parameter = "-re"; expected = "ResourceUri"},
        @{path = "localhost\Plugin\microsoft.powershell\Resources\"; parameter = "-ca"; expected = "Capability"}
    ) {
        param($path, $parameter, $expected)
        $script = "new-item wsman:\$path $parameter"
        $res = TabExpansion2 -inputScript $script
        $res.CompletionMatches | Should -HaveCount $expected.Count
        $completionOptions = ""
        foreach ($completion in $res.CompletionMatches) {
            $completionOptions += $completion.ListItemText
        }
        $completionOptions | Should -BeExactly ([string]::Join("", $expected))
    }

    It "Tab completion get dynamic parameters for initialization parameters" -Pending -TestCases @(
        @{path = "localhost\Plugin\microsoft.powershell\InitializationParameters\"; parameter = "-pa"; expected = @("ParamName", "ParamValue")}
    ) {
        # https://github.com/PowerShell/PowerShell/issues/4744
        # TODO: move to test cases above once working
    }
}<|MERGE_RESOLUTION|>--- conflicted
+++ resolved
@@ -1218,17 +1218,8 @@
         }
 
         It "Tab completion UNC path" -Skip:(!$IsWindows) {
-<<<<<<< HEAD
             $beforeTab = "\\localhost\ADMIN$\boo"
             $afterTab = "& '\\localhost\ADMIN$\Boot'"
-=======
-            if (!$env:HOMEDRIVE) {
-                Set-ItResult -Skipped -Because "Homerdrive is not set"
-            }
-            $homeDrive = $env:HOMEDRIVE.Replace(":", "$")
-            $beforeTab = "\\localhost\$homeDrive\wind"
-            $afterTab = "& '\\localhost\$homeDrive\Windows'"
->>>>>>> b2c4888e
             $res = TabExpansion2 -inputScript $beforeTab -cursorColumn $beforeTab.Length
             $res.CompletionMatches.Count | Should -BeGreaterThan 0
             $res.CompletionMatches[0].CompletionText | Should -BeExactly $afterTab
